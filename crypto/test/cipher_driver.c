--- conflicted
+++ resolved
@@ -120,27 +120,15 @@
  * declared external so that we can use these cipher types here
  */
 
-<<<<<<< HEAD
 extern srtp_cipher_type_t srtp_null_cipher;
 extern srtp_cipher_type_t srtp_aes_icm;
 #ifdef OPENSSL
+#ifndef SRTP_NO_AES192
 extern srtp_cipher_type_t srtp_aes_icm_192;
+#endif
 extern srtp_cipher_type_t srtp_aes_icm_256;
 extern srtp_cipher_type_t srtp_aes_gcm_128_openssl;
 extern srtp_cipher_type_t srtp_aes_gcm_256_openssl;
-=======
-extern cipher_type_t null_cipher;
-extern cipher_type_t aes_icm;
-#ifndef OPENSSL
-extern cipher_type_t aes_cbc;
-#else
-#ifndef SRTP_NO_AES192
-extern cipher_type_t aes_icm_192;
-#endif
-extern cipher_type_t aes_icm_256;
-extern cipher_type_t aes_gcm_128_openssl;
-extern cipher_type_t aes_gcm_256_openssl;
->>>>>>> 750f6744
 #endif
 
 int
@@ -204,13 +192,9 @@
 #else
 #ifndef SRTP_NO_AES192
     for (num_cipher=1; num_cipher < max_num_cipher; num_cipher *=8)
-<<<<<<< HEAD
       cipher_driver_test_array_throughput(&srtp_aes_icm_192, 38, num_cipher); 
 
-=======
-      cipher_driver_test_array_throughput(&aes_icm_192, 38, num_cipher); 
-#endif
->>>>>>> 750f6744
+#endif
     for (num_cipher=1; num_cipher < max_num_cipher; num_cipher *=8)
       cipher_driver_test_array_throughput(&srtp_aes_icm_256, 46, num_cipher); 
 
@@ -225,27 +209,15 @@
   }
 
   if (do_validation) {
-<<<<<<< HEAD
     cipher_driver_self_test(&srtp_null_cipher);
     cipher_driver_self_test(&srtp_aes_icm);
 #ifdef OPENSSL
+#ifndef SRTP_NO_AES192
     cipher_driver_self_test(&srtp_aes_icm_192);
+#endif
     cipher_driver_self_test(&srtp_aes_icm_256);
     cipher_driver_self_test(&srtp_aes_gcm_128_openssl);
     cipher_driver_self_test(&srtp_aes_gcm_256_openssl);
-=======
-    cipher_driver_self_test(&null_cipher);
-    cipher_driver_self_test(&aes_icm);
-#ifndef OPENSSL
-    cipher_driver_self_test(&aes_cbc);
-#else
-#ifndef SRTP_NO_AES192
-    cipher_driver_self_test(&aes_icm_192);
-#endif
-    cipher_driver_self_test(&aes_icm_256);
-    cipher_driver_self_test(&aes_gcm_128_openssl);
-    cipher_driver_self_test(&aes_gcm_256_openssl);
->>>>>>> 750f6744
 #endif
   }
 
