/*
 * srtp.c
 *
 * the secure real-time transport protocol
 *
 * David A. McGrew
 * Cisco Systems, Inc.
 */
/*
 *
 * Copyright (c) 2001-2017, Cisco Systems, Inc.
 * All rights reserved.
 *
 * Redistribution and use in source and binary forms, with or without
 * modification, are permitted provided that the following conditions
 * are met:
 *
 *   Redistributions of source code must retain the above copyright
 *   notice, this list of conditions and the following disclaimer.
 *
 *   Redistributions in binary form must reproduce the above
 *   copyright notice, this list of conditions and the following
 *   disclaimer in the documentation and/or other materials provided
 *   with the distribution.
 *
 *   Neither the name of the Cisco Systems, Inc. nor the names of its
 *   contributors may be used to endorse or promote products derived
 *   from this software without specific prior written permission.
 *
 * THIS SOFTWARE IS PROVIDED BY THE COPYRIGHT HOLDERS AND CONTRIBUTORS
 * "AS IS" AND ANY EXPRESS OR IMPLIED WARRANTIES, INCLUDING, BUT NOT
 * LIMITED TO, THE IMPLIED WARRANTIES OF MERCHANTABILITY AND FITNESS
 * FOR A PARTICULAR PURPOSE ARE DISCLAIMED. IN NO EVENT SHALL THE
 * COPYRIGHT HOLDERS OR CONTRIBUTORS BE LIABLE FOR ANY DIRECT,
 * INDIRECT, INCIDENTAL, SPECIAL, EXEMPLARY, OR CONSEQUENTIAL DAMAGES
 * (INCLUDING, BUT NOT LIMITED TO, PROCUREMENT OF SUBSTITUTE GOODS OR
 * SERVICES; LOSS OF USE, DATA, OR PROFITS; OR BUSINESS INTERRUPTION)
 * HOWEVER CAUSED AND ON ANY THEORY OF LIABILITY, WHETHER IN CONTRACT,
 * STRICT LIABILITY, OR TORT (INCLUDING NEGLIGENCE OR OTHERWISE)
 * ARISING IN ANY WAY OUT OF THE USE OF THIS SOFTWARE, EVEN IF ADVISED
 * OF THE POSSIBILITY OF SUCH DAMAGE.
 *
 */

// Leave this as the top level import. Ensures the existence of defines
#include "config.h"

#include "srtp_priv.h"
#include "stream_list_priv.h"
#include "crypto_types.h"
#include "err.h"
#include "alloc.h" /* for srtp_crypto_alloc() */

#ifdef GCM
#include "aes_gcm.h" /* for AES GCM mode */
#endif

#ifdef OPENSSL_KDF
#include <openssl/kdf.h>
#include "aes_icm_ext.h"
#endif

#ifdef WOLFSSL
#ifdef HAVE_CONFIG_H
#include <config.h>
#endif
#ifndef WOLFSSL_USER_SETTINGS
#include <wolfssl/options.h>
#endif
#include <wolfssl/wolfcrypt/settings.h>
#ifdef WOLFSSL_KDF
#include <wolfssl/wolfcrypt/kdf.h>
#endif
#endif

#include <limits.h>
#ifdef HAVE_NETINET_IN_H
#include <netinet/in.h>
#elif defined(HAVE_WINSOCK2_H)
#include <winsock2.h>
#endif

/* the debug module for srtp */
srtp_debug_module_t mod_srtp = {
    false, /* debugging is off by default */
    "srtp" /* printable name for module */
};

static const size_t octets_in_rtp_header = 12;
static const size_t octets_in_rtcp_header = 8;
static const size_t octets_in_rtp_xtn_hdr = 4;

static size_t srtp_get_rtp_hdr_len(const srtp_hdr_t *hdr)
{
    return octets_in_rtp_header + 4 * hdr->cc;
}

/*
 * Returns the location of the header extention cast to a srtp_hdr_xtnd_t
 * struct. Will always return a value and assumes that the caller has already
 * verified that a header extension is present by checking the x bit of
 * srtp_hdr_t.
 */
static srtp_hdr_xtnd_t *srtp_get_rtp_xtn_hdr(const srtp_hdr_t *hdr,
                                             uint8_t *rtp)
{
    return (srtp_hdr_xtnd_t *)(rtp + srtp_get_rtp_hdr_len(hdr));
}

/*
 * Returns the length of the extension header including the extension header
 * header so will return a minium of 4. Assumes the srtp_hdr_xtnd_t is a valid
 * pointer and that the caller has already verified that a header extension is
 * valid by checking the x bit of the RTP header.
 */
static size_t srtp_get_rtp_xtn_hdr_len(const srtp_hdr_t *hdr,
                                       const uint8_t *rtp)
{
    const srtp_hdr_xtnd_t *xtn_hdr =
        (const srtp_hdr_xtnd_t *)(rtp + srtp_get_rtp_hdr_len(hdr));
    return (ntohs(xtn_hdr->length) + 1u) * 4u;
}

static srtp_err_status_t srtp_validate_rtp_header(const uint8_t *rtp,
                                                  size_t pkt_octet_len)
{
    const srtp_hdr_t *hdr = (const srtp_hdr_t *)rtp;
    size_t rtp_header_len;

    if (pkt_octet_len < octets_in_rtp_header) {
        return srtp_err_status_bad_param;
    }

    /* Check RTP header length */
    rtp_header_len = srtp_get_rtp_hdr_len(hdr);
    if (pkt_octet_len < rtp_header_len) {
        return srtp_err_status_bad_param;
    }

    /* Verifying profile length. */
    if (hdr->x == 1) {
        if (pkt_octet_len < rtp_header_len + octets_in_rtp_xtn_hdr) {
            return srtp_err_status_bad_param;
        }

        rtp_header_len += srtp_get_rtp_xtn_hdr_len(hdr, rtp);
        if (pkt_octet_len < rtp_header_len) {
            return srtp_err_status_bad_param;
        }
    }

    return srtp_err_status_ok;
}

const char *srtp_get_version_string(void)
{
    /*
     * Simply return the autotools generated string
     */
    return SRTP_VER_STRING;
}

unsigned int srtp_get_version(void)
{
    unsigned int major = 0, minor = 0, micro = 0;
    unsigned int rv = 0;
    int parse_rv;

    /*
     * Parse the autotools generated version
     */
    parse_rv = sscanf(SRTP_VERSION, "%u.%u.%u", &major, &minor, &micro);
    if (parse_rv != 3) {
        /*
         * We're expected to parse all 3 version levels.
         * If not, then this must not be an official release.
         * Return all zeros on the version
         */
        return (0);
    }

    /*
     * We allow 8 bits for the major and minor, while
     * allowing 16 bits for the micro.  16 bits for the micro
     * may be beneficial for a continuous delivery model
     * in the future.
     */
    rv |= (major & 0xFF) << 24;
    rv |= (minor & 0xFF) << 16;
    rv |= micro & 0xFF;
    return rv;
}

static srtp_err_status_t srtp_stream_dealloc(
    srtp_stream_ctx_t *stream,
    const srtp_stream_ctx_t *stream_template)
{
    srtp_err_status_t status;
    srtp_session_keys_t *session_keys = NULL;
    srtp_session_keys_t *template_session_keys = NULL;

    /*
     * we use a conservative deallocation strategy - if any deallocation
     * fails, then we report that fact without trying to deallocate
     * anything else
     */
    if (stream->session_keys) {
        for (size_t i = 0; i < stream->num_master_keys; i++) {
            session_keys = &stream->session_keys[i];

            if (stream_template &&
                stream->num_master_keys == stream_template->num_master_keys) {
                template_session_keys = &stream_template->session_keys[i];
            } else {
                template_session_keys = NULL;
            }

            /*
             * deallocate cipher, if it is not the same as that in template
             */
            if (template_session_keys &&
                session_keys->rtp_cipher == template_session_keys->rtp_cipher) {
                /* do nothing */
            } else if (session_keys->rtp_cipher) {
                status = srtp_cipher_dealloc(session_keys->rtp_cipher);
                if (status) {
                    return status;
                }
            }

            /*
             * deallocate auth function, if it is not the same as that in
             * template
             */
            if (template_session_keys &&
                session_keys->rtp_auth == template_session_keys->rtp_auth) {
                /* do nothing */
            } else if (session_keys->rtp_auth) {
                status = srtp_auth_dealloc(session_keys->rtp_auth);
                if (status) {
                    return status;
                }
            }

            if (template_session_keys &&
                session_keys->rtp_xtn_hdr_cipher ==
                    template_session_keys->rtp_xtn_hdr_cipher) {
                /* do nothing */
            } else if (session_keys->rtp_xtn_hdr_cipher) {
                status = srtp_cipher_dealloc(session_keys->rtp_xtn_hdr_cipher);
                if (status) {
                    return status;
                }
            }

            /*
             * deallocate rtcp cipher, if it is not the same as that in
             * template
             */
            if (template_session_keys &&
                session_keys->rtcp_cipher ==
                    template_session_keys->rtcp_cipher) {
                /* do nothing */
            } else if (session_keys->rtcp_cipher) {
                status = srtp_cipher_dealloc(session_keys->rtcp_cipher);
                if (status) {
                    return status;
                }
            }

            /*
             * deallocate rtcp auth function, if it is not the same as that in
             * template
             */
            if (template_session_keys &&
                session_keys->rtcp_auth == template_session_keys->rtcp_auth) {
                /* do nothing */
            } else if (session_keys->rtcp_auth) {
                status = srtp_auth_dealloc(session_keys->rtcp_auth);
                if (status) {
                    return status;
                }
            }

            /*
             * zeroize the salt value
             */
            octet_string_set_to_zero(session_keys->salt, SRTP_AEAD_SALT_LEN);
            octet_string_set_to_zero(session_keys->c_salt, SRTP_AEAD_SALT_LEN);

            if (session_keys->mki_id) {
                octet_string_set_to_zero(session_keys->mki_id,
                                         stream->mki_size);
                srtp_crypto_free(session_keys->mki_id);
                session_keys->mki_id = NULL;
            }

            /*
             * deallocate key usage limit, if it is not the same as that in
             * template
             */
            if (template_session_keys &&
                session_keys->limit == template_session_keys->limit) {
                /* do nothing */
            } else if (session_keys->limit) {
                srtp_crypto_free(session_keys->limit);
            }
        }
        srtp_crypto_free(stream->session_keys);
    }

    status = srtp_rdbx_dealloc(&stream->rtp_rdbx);
    if (status) {
        return status;
    }

    if (stream_template &&
        stream->enc_xtn_hdr == stream_template->enc_xtn_hdr) {
        /* do nothing */
    } else if (stream->enc_xtn_hdr) {
        srtp_crypto_free(stream->enc_xtn_hdr);
    }

    /* deallocate srtp stream context */
    srtp_crypto_free(stream);

    return srtp_err_status_ok;
}

/* try to insert stream in list or deallocate it */
static srtp_err_status_t srtp_insert_or_dealloc_stream(srtp_stream_list_t list,
                                                       srtp_stream_t stream,
                                                       srtp_stream_t template)
{
    srtp_err_status_t status = srtp_stream_list_insert(list, stream);
    /* on failure, ownership wasn't transferred and we need to deallocate */
    if (status) {
        srtp_stream_dealloc(stream, template);
    }
    return status;
}

struct remove_and_dealloc_streams_data {
    srtp_err_status_t status;
    srtp_stream_list_t list;
    srtp_stream_t template;
};

static bool remove_and_dealloc_streams_cb(srtp_stream_t stream, void *data)
{
    struct remove_and_dealloc_streams_data *d =
        (struct remove_and_dealloc_streams_data *)data;
    srtp_stream_list_remove(d->list, stream);
    d->status = srtp_stream_dealloc(stream, d->template);
    if (d->status) {
        return false;
    }
    return true;
}

static srtp_err_status_t srtp_remove_and_dealloc_streams(
    srtp_stream_list_t list,
    srtp_stream_t template)
{
    struct remove_and_dealloc_streams_data data = { srtp_err_status_ok, list,
                                                    template };
    srtp_stream_list_for_each(list, remove_and_dealloc_streams_cb, &data);
    return data.status;
}

static srtp_err_status_t srtp_valid_policy(const srtp_policy_t *policy)
{
    if (policy == NULL) {
        return srtp_err_status_bad_param;
    }

    if (policy->key == NULL) {
        if (policy->num_master_keys <= 0) {
            return srtp_err_status_bad_param;
        }

        if (policy->num_master_keys > SRTP_MAX_NUM_MASTER_KEYS) {
            return srtp_err_status_bad_param;
        }

        if (policy->use_mki) {
            if (policy->mki_size == 0 || policy->mki_size > SRTP_MAX_MKI_LEN) {
                return srtp_err_status_bad_param;
            }
        } else if (policy->mki_size != 0) {
            return srtp_err_status_bad_param;
        }

        for (size_t i = 0; i < policy->num_master_keys; i++) {
            if (policy->keys[i]->key == NULL) {
                return srtp_err_status_bad_param;
            }
            if (policy->use_mki && policy->keys[i]->mki_id == NULL) {
                return srtp_err_status_bad_param;
            }
        }
    } else {
        if (policy->use_mki || policy->mki_size != 0) {
            return srtp_err_status_bad_param;
        }
    }

    return srtp_err_status_ok;
}

static srtp_err_status_t srtp_stream_alloc(srtp_stream_ctx_t **str_ptr,
                                           const srtp_policy_t *p)
{
    srtp_stream_ctx_t *str;
    srtp_err_status_t stat;
    size_t i = 0;
    srtp_session_keys_t *session_keys = NULL;

    stat = srtp_valid_policy(p);
    if (stat != srtp_err_status_ok) {
        return stat;
    }

    /*
     * This function allocates the stream context, rtp and rtcp ciphers
     * and auth functions, and key limit structure.  If there is a
     * failure during allocation, we free all previously allocated
     * memory and return a failure code.  The code could probably
     * be improved, but it works and should be clear.
     */

    /* allocate srtp stream and set str_ptr */
    str = (srtp_stream_ctx_t *)srtp_crypto_alloc(sizeof(srtp_stream_ctx_t));
    if (str == NULL) {
        return srtp_err_status_alloc_fail;
    }

    *str_ptr = str;

    /*
     *To keep backwards API compatible if someone is using multiple master
     * keys then key should be set to NULL
     */
    if (p->key != NULL) {
        str->num_master_keys = 1;
    } else {
        str->num_master_keys = p->num_master_keys;
    }

    str->session_keys = (srtp_session_keys_t *)srtp_crypto_alloc(
        sizeof(srtp_session_keys_t) * str->num_master_keys);

    if (str->session_keys == NULL) {
        srtp_stream_dealloc(str, NULL);
        return srtp_err_status_alloc_fail;
    }

    for (i = 0; i < str->num_master_keys; i++) {
        session_keys = &str->session_keys[i];

        /* allocate cipher */
        stat = srtp_crypto_kernel_alloc_cipher(
            p->rtp.cipher_type, &session_keys->rtp_cipher,
            p->rtp.cipher_key_len, p->rtp.auth_tag_len);
        if (stat) {
            srtp_stream_dealloc(str, NULL);
            return stat;
        }

        /* allocate auth function */
        stat = srtp_crypto_kernel_alloc_auth(
            p->rtp.auth_type, &session_keys->rtp_auth, p->rtp.auth_key_len,
            p->rtp.auth_tag_len);
        if (stat) {
            srtp_stream_dealloc(str, NULL);
            return stat;
        }

        /*
         * ...and now the RTCP-specific initialization - first, allocate
         * the cipher
         */
        stat = srtp_crypto_kernel_alloc_cipher(
            p->rtcp.cipher_type, &session_keys->rtcp_cipher,
            p->rtcp.cipher_key_len, p->rtcp.auth_tag_len);
        if (stat) {
            srtp_stream_dealloc(str, NULL);
            return stat;
        }

        /* allocate auth function */
        stat = srtp_crypto_kernel_alloc_auth(
            p->rtcp.auth_type, &session_keys->rtcp_auth, p->rtcp.auth_key_len,
            p->rtcp.auth_tag_len);
        if (stat) {
            srtp_stream_dealloc(str, NULL);
            return stat;
        }

        session_keys->mki_id = NULL;

        /* allocate key limit structure */
        session_keys->limit = (srtp_key_limit_ctx_t *)srtp_crypto_alloc(
            sizeof(srtp_key_limit_ctx_t));
        if (session_keys->limit == NULL) {
            srtp_stream_dealloc(str, NULL);
            return srtp_err_status_alloc_fail;
        }
    }

    if (p->enc_xtn_hdr && p->enc_xtn_hdr_count > 0) {
        srtp_cipher_type_id_t enc_xtn_hdr_cipher_type;
        size_t enc_xtn_hdr_cipher_key_len;

        str->enc_xtn_hdr = (uint8_t *)srtp_crypto_alloc(
            p->enc_xtn_hdr_count * sizeof(p->enc_xtn_hdr[0]));
        if (!str->enc_xtn_hdr) {
            srtp_stream_dealloc(str, NULL);
            return srtp_err_status_alloc_fail;
        }
        memcpy(str->enc_xtn_hdr, p->enc_xtn_hdr,
               p->enc_xtn_hdr_count * sizeof(p->enc_xtn_hdr[0]));
        str->enc_xtn_hdr_count = p->enc_xtn_hdr_count;

        /*
         * For GCM ciphers, the corresponding ICM cipher is used for header
         * extensions encryption.
         */
        switch (p->rtp.cipher_type) {
        case SRTP_AES_GCM_128:
            enc_xtn_hdr_cipher_type = SRTP_AES_ICM_128;
            enc_xtn_hdr_cipher_key_len = SRTP_AES_ICM_128_KEY_LEN_WSALT;
            break;
        case SRTP_AES_GCM_256:
            enc_xtn_hdr_cipher_type = SRTP_AES_ICM_256;
            enc_xtn_hdr_cipher_key_len = SRTP_AES_ICM_256_KEY_LEN_WSALT;
            break;
        default:
            enc_xtn_hdr_cipher_type = p->rtp.cipher_type;
            enc_xtn_hdr_cipher_key_len = p->rtp.cipher_key_len;
            break;
        }

        for (i = 0; i < str->num_master_keys; i++) {
            session_keys = &str->session_keys[i];

            /* allocate cipher for extensions header encryption */
            stat = srtp_crypto_kernel_alloc_cipher(
                enc_xtn_hdr_cipher_type, &session_keys->rtp_xtn_hdr_cipher,
                enc_xtn_hdr_cipher_key_len, 0);
            if (stat) {
                srtp_stream_dealloc(str, NULL);
                return stat;
            }
        }
    } else {
        for (i = 0; i < str->num_master_keys; i++) {
            session_keys = &str->session_keys[i];
            session_keys->rtp_xtn_hdr_cipher = NULL;
        }

        str->enc_xtn_hdr = NULL;
        str->enc_xtn_hdr_count = 0;
    }

    str->use_cryptex = p->use_cryptex;

    return srtp_err_status_ok;
}

/*
 * srtp_stream_clone(stream_template, new) allocates a new stream and
 * initializes it using the cipher and auth of the stream_template
 *
 * the only unique data in a cloned stream is the replay database and
 * the SSRC
 */

static srtp_err_status_t srtp_stream_clone(
    const srtp_stream_ctx_t *stream_template,
    uint32_t ssrc,
    srtp_stream_ctx_t **str_ptr)
{
    srtp_err_status_t status;
    srtp_stream_ctx_t *str;
    srtp_session_keys_t *session_keys = NULL;
    const srtp_session_keys_t *template_session_keys = NULL;

    debug_print(mod_srtp, "cloning stream (SSRC: 0x%08x)",
                (unsigned int)ntohl(ssrc));

    /* allocate srtp stream and set str_ptr */
    str = (srtp_stream_ctx_t *)srtp_crypto_alloc(sizeof(srtp_stream_ctx_t));
    if (str == NULL) {
        return srtp_err_status_alloc_fail;
    }
    *str_ptr = str;

    str->num_master_keys = stream_template->num_master_keys;
    str->session_keys = (srtp_session_keys_t *)srtp_crypto_alloc(
        sizeof(srtp_session_keys_t) * str->num_master_keys);

    if (str->session_keys == NULL) {
        srtp_stream_dealloc(*str_ptr, stream_template);
        *str_ptr = NULL;
        return srtp_err_status_alloc_fail;
    }

    for (size_t i = 0; i < stream_template->num_master_keys; i++) {
        session_keys = &str->session_keys[i];
        template_session_keys = &stream_template->session_keys[i];

        /* set cipher and auth pointers to those of the template */
        session_keys->rtp_cipher = template_session_keys->rtp_cipher;
        session_keys->rtp_auth = template_session_keys->rtp_auth;
        session_keys->rtp_xtn_hdr_cipher =
            template_session_keys->rtp_xtn_hdr_cipher;
        session_keys->rtcp_cipher = template_session_keys->rtcp_cipher;
        session_keys->rtcp_auth = template_session_keys->rtcp_auth;

        if (stream_template->mki_size == 0) {
            session_keys->mki_id = NULL;
        } else {
            session_keys->mki_id = srtp_crypto_alloc(stream_template->mki_size);

            if (session_keys->mki_id == NULL) {
                srtp_stream_dealloc(*str_ptr, stream_template);
                *str_ptr = NULL;
                return srtp_err_status_init_fail;
            }
            memcpy(session_keys->mki_id, template_session_keys->mki_id,
                   stream_template->mki_size);
        }
        /* Copy the salt values */
        memcpy(session_keys->salt, template_session_keys->salt,
               SRTP_AEAD_SALT_LEN);
        memcpy(session_keys->c_salt, template_session_keys->c_salt,
               SRTP_AEAD_SALT_LEN);

        /* set key limit to point to that of the template */
        status = srtp_key_limit_clone(template_session_keys->limit,
                                      &session_keys->limit);
        if (status) {
            srtp_stream_dealloc(*str_ptr, stream_template);
            *str_ptr = NULL;
            return status;
        }
    }

    str->use_mki = stream_template->use_mki;
    str->mki_size = stream_template->mki_size;

    /* initialize replay databases */
    status = srtp_rdbx_init(
        &str->rtp_rdbx, srtp_rdbx_get_window_size(&stream_template->rtp_rdbx));
    if (status) {
        srtp_stream_dealloc(*str_ptr, stream_template);
        *str_ptr = NULL;
        return status;
    }
    srtp_rdb_init(&str->rtcp_rdb);
    str->allow_repeat_tx = stream_template->allow_repeat_tx;

    /* set ssrc to that provided */
    str->ssrc = ssrc;

    /* reset pending ROC */
    str->pending_roc = 0;

    /* set direction and security services */
    str->direction = stream_template->direction;
    str->rtp_services = stream_template->rtp_services;
    str->rtcp_services = stream_template->rtcp_services;

    /* copy information about extensions header encryption */
    str->enc_xtn_hdr = stream_template->enc_xtn_hdr;
    str->enc_xtn_hdr_count = stream_template->enc_xtn_hdr_count;
<<<<<<< HEAD

=======
    str->use_cryptex = stream_template->use_cryptex;
    /* defensive coding */
    str->next = NULL;
>>>>>>> 90d2345b
    return srtp_err_status_ok;
}

/*
 * key derivation functions, internal to libSRTP
 *
 * srtp_kdf_t is a key derivation context
 *
 * srtp_kdf_init(&kdf, cipher_id, k, keylen) initializes kdf to use cipher
 * described by cipher_id, with the master key k with length in octets keylen.
 *
 * srtp_kdf_generate(&kdf, l, kl, keylen) derives the key
 * corresponding to label l and puts it into kl; the length
 * of the key in octets is provided as keylen.  this function
 * should be called once for each subkey that is derived.
 *
 * srtp_kdf_clear(&kdf) zeroizes and deallocates the kdf state
 */

typedef enum {
    label_rtp_encryption = 0x00,
    label_rtp_msg_auth = 0x01,
    label_rtp_salt = 0x02,
    label_rtcp_encryption = 0x03,
    label_rtcp_msg_auth = 0x04,
    label_rtcp_salt = 0x05,
    label_rtp_header_encryption = 0x06,
    label_rtp_header_salt = 0x07
} srtp_prf_label;

#define MAX_SRTP_KEY_LEN 256

#if defined(OPENSSL) && defined(OPENSSL_KDF)
#define MAX_SRTP_AESKEY_LEN 32
#define MAX_SRTP_SALT_LEN 14

/*
 * srtp_kdf_t represents a key derivation function.  The SRTP
 * default KDF is the only one implemented at present.
 */
typedef struct {
    uint8_t master_key[MAX_SRTP_AESKEY_LEN];
    uint8_t master_salt[MAX_SRTP_SALT_LEN];
    const EVP_CIPHER *evp;
} srtp_kdf_t;

static srtp_err_status_t srtp_kdf_init(srtp_kdf_t *kdf,
                                       const uint8_t *key,
                                       size_t key_len,
                                       size_t salt_len)
{
    memset(kdf, 0x0, sizeof(srtp_kdf_t));

    /* The NULL cipher has zero key length */
    if (key_len == 0) {
        return srtp_err_status_ok;
    }

    if ((key_len > MAX_SRTP_AESKEY_LEN) || (salt_len > MAX_SRTP_SALT_LEN)) {
        return srtp_err_status_bad_param;
    }
    switch (key_len) {
    case SRTP_AES_256_KEYSIZE:
        kdf->evp = EVP_aes_256_ctr();
        break;
    case SRTP_AES_192_KEYSIZE:
        kdf->evp = EVP_aes_192_ctr();
        break;
    case SRTP_AES_128_KEYSIZE:
        kdf->evp = EVP_aes_128_ctr();
        break;
    default:
        return srtp_err_status_bad_param;
        break;
    }
    memcpy(kdf->master_key, key, key_len);
    memcpy(kdf->master_salt, key + key_len, salt_len);
    return srtp_err_status_ok;
}

static srtp_err_status_t srtp_kdf_generate(srtp_kdf_t *kdf,
                                           srtp_prf_label label,
                                           uint8_t *key,
                                           size_t length)
{
    int ret;

    /* The NULL cipher will not have an EVP */
    if (!kdf->evp) {
        return srtp_err_status_ok;
    }
    octet_string_set_to_zero(key, length);

    /*
     * Invoke the OpenSSL SRTP KDF function
     * This is useful if OpenSSL is in FIPS mode and FIP
     * compliance is required for SRTP.
     */
    ret = kdf_srtp(kdf->evp, (char *)&kdf->master_key, &kdf->master_salt, NULL,
                   NULL, label, key);
    if (ret == -1) {
        return (srtp_err_status_algo_fail);
    }

    return srtp_err_status_ok;
}

static srtp_err_status_t srtp_kdf_clear(srtp_kdf_t *kdf)
{
    octet_string_set_to_zero(kdf->master_key, MAX_SRTP_AESKEY_LEN);
    octet_string_set_to_zero(kdf->master_salt, MAX_SRTP_SALT_LEN);
    kdf->evp = NULL;

    return srtp_err_status_ok;
}

#elif defined(WOLFSSL) && defined(WOLFSSL_KDF)
#define MAX_SRTP_AESKEY_LEN AES_256_KEY_SIZE
#define MAX_SRTP_SALT_LEN WC_SRTP_MAX_SALT

/*
 * srtp_kdf_t represents a key derivation function.  The SRTP
 * default KDF is the only one implemented at present.
 */
typedef struct {
    uint8_t master_key[MAX_SRTP_AESKEY_LEN];
    int master_key_len;
    uint8_t master_salt[MAX_SRTP_SALT_LEN];
} srtp_kdf_t;

static srtp_err_status_t srtp_kdf_init(srtp_kdf_t *kdf,
                                       const uint8_t *key,
                                       size_t key_len)
{
    size_t salt_len;

    memset(kdf, 0x0, sizeof(srtp_kdf_t));

    switch (key_len) {
    case SRTP_AES_ICM_256_KEY_LEN_WSALT:
        kdf->master_key_len = AES_256_KEY_SIZE;
        break;
    case SRTP_AES_ICM_192_KEY_LEN_WSALT:
        kdf->master_key_len = AES_192_KEY_SIZE;
        break;
    case SRTP_AES_ICM_128_KEY_LEN_WSALT:
        kdf->master_key_len = AES_128_KEY_SIZE;
        break;
    default:
        return srtp_err_status_bad_param;
        break;
    }

    memcpy(kdf->master_key, key, kdf->master_key_len);
    salt_len = key_len - kdf->master_key_len;
    memcpy(kdf->master_salt, key + kdf->master_key_len, salt_len);
    memset(kdf->master_salt + salt_len, 0, MAX_SRTP_SALT_LEN - salt_len);

    return srtp_err_status_ok;
}

static srtp_err_status_t srtp_kdf_generate(srtp_kdf_t *kdf,
                                           srtp_prf_label label,
                                           uint8_t *key,
                                           size_t length)
{
    int err;

    if (length == 0) {
        return srtp_err_status_ok;
    }
    if (kdf->master_key_len == 0) {
        return srtp_err_status_ok;
    }
    octet_string_set_to_zero(key, length);

    PRIVATE_KEY_UNLOCK();
    err = wc_SRTP_KDF_label(kdf->master_key, kdf->master_key_len,
                            kdf->master_salt, MAX_SRTP_SALT_LEN, -1, NULL,
                            label, key, length);
    PRIVATE_KEY_LOCK();
    if (err < 0) {
        debug_print(mod_srtp, "wolfSSL SRTP KDF error: %d", err);
        return (srtp_err_status_algo_fail);
    }

    return srtp_err_status_ok;
}

static srtp_err_status_t srtp_kdf_clear(srtp_kdf_t *kdf)
{
    octet_string_set_to_zero(kdf->master_key, MAX_SRTP_AESKEY_LEN);
    kdf->master_key_len = 0;
    octet_string_set_to_zero(kdf->master_salt, MAX_SRTP_SALT_LEN);

    return srtp_err_status_ok;
}

#else  /* if OPENSSL_KDF || WOLFSSL_KDF */

/*
 * srtp_kdf_t represents a key derivation function.  The SRTP
 * default KDF is the only one implemented at present.
 */
typedef struct {
    srtp_cipher_t *cipher; /* cipher used for key derivation  */
} srtp_kdf_t;

static srtp_err_status_t srtp_kdf_init(srtp_kdf_t *kdf,
                                       const uint8_t *key,
                                       size_t key_len)
{
    srtp_cipher_type_id_t cipher_id;
    srtp_err_status_t stat;

    switch (key_len) {
    case SRTP_AES_ICM_256_KEY_LEN_WSALT:
        cipher_id = SRTP_AES_ICM_256;
        break;
    case SRTP_AES_ICM_192_KEY_LEN_WSALT:
        cipher_id = SRTP_AES_ICM_192;
        break;
    case SRTP_AES_ICM_128_KEY_LEN_WSALT:
        cipher_id = SRTP_AES_ICM_128;
        break;
    default:
        return srtp_err_status_bad_param;
        break;
    }

    stat = srtp_crypto_kernel_alloc_cipher(cipher_id, &kdf->cipher, key_len, 0);
    if (stat) {
        return stat;
    }

    stat = srtp_cipher_init(kdf->cipher, key);
    if (stat) {
        srtp_cipher_dealloc(kdf->cipher);
        return stat;
    }
    return srtp_err_status_ok;
}

static srtp_err_status_t srtp_kdf_generate(srtp_kdf_t *kdf,
                                           srtp_prf_label label,
                                           uint8_t *key,
                                           size_t length)
{
    srtp_err_status_t status;
    v128_t nonce;

    /* set eigth octet of nonce to <label>, set the rest of it to zero */
    v128_set_to_zero(&nonce);
    nonce.v8[7] = label;

    status = srtp_cipher_set_iv(kdf->cipher, (uint8_t *)&nonce,
                                srtp_direction_encrypt);
    if (status) {
        return status;
    }

    /* generate keystream output */
    octet_string_set_to_zero(key, length);
    status = srtp_cipher_encrypt(kdf->cipher, key, length, key, &length);
    if (status) {
        return status;
    }

    return srtp_err_status_ok;
}

static srtp_err_status_t srtp_kdf_clear(srtp_kdf_t *kdf)
{
    srtp_err_status_t status;
    status = srtp_cipher_dealloc(kdf->cipher);
    if (status) {
        return status;
    }
    kdf->cipher = NULL;
    return srtp_err_status_ok;
}
#endif /* else OPENSSL_KDF || WOLFSSL_KDF */

/*
 *  end of key derivation functions
 */

/* Get the base key length corresponding to a given combined key+salt
 * length for the given cipher.
 * TODO: key and salt lengths should be separate fields in the policy.  */
static inline size_t base_key_length(const srtp_cipher_type_t *cipher,
                                     size_t key_length)
{
    switch (cipher->id) {
    case SRTP_NULL_CIPHER:
        return 0;
    case SRTP_AES_ICM_128:
    case SRTP_AES_ICM_192:
    case SRTP_AES_ICM_256:
        /* The legacy modes are derived from
         * the configured key length on the policy */
        return key_length - SRTP_SALT_LEN;
    case SRTP_AES_GCM_128:
        return key_length - SRTP_AEAD_SALT_LEN;
    case SRTP_AES_GCM_256:
        return key_length - SRTP_AEAD_SALT_LEN;
    default:
        return key_length;
    }
}

/* Get the key length that the application should supply for the given cipher */
static inline size_t full_key_length(const srtp_cipher_type_t *cipher)
{
    switch (cipher->id) {
    case SRTP_NULL_CIPHER:
    case SRTP_AES_ICM_128:
        return SRTP_AES_ICM_128_KEY_LEN_WSALT;
    case SRTP_AES_ICM_192:
        return SRTP_AES_ICM_192_KEY_LEN_WSALT;
    case SRTP_AES_ICM_256:
        return SRTP_AES_ICM_256_KEY_LEN_WSALT;
    case SRTP_AES_GCM_128:
        return SRTP_AES_GCM_128_KEY_LEN_WSALT;
    case SRTP_AES_GCM_256:
        return SRTP_AES_GCM_256_KEY_LEN_WSALT;
    default:
        return 0;
    }
}

srtp_err_status_t srtp_get_session_keys(srtp_stream_ctx_t *stream,
                                        size_t mki_index,
                                        srtp_session_keys_t **session_keys)
{
    if (stream->use_mki) {
        if (mki_index >= stream->num_master_keys) {
            return srtp_err_status_bad_mki;
        }
        *session_keys = &stream->session_keys[mki_index];
        return srtp_err_status_ok;
    }

    *session_keys = &stream->session_keys[0];
    return srtp_err_status_ok;
}

void srtp_inject_mki(uint8_t *mki_tag_location,
                     const srtp_session_keys_t *session_keys,
                     size_t mki_size)
{
    if (mki_size > 0) {
        // Write MKI into memory
        memcpy(mki_tag_location, session_keys->mki_id, mki_size);
    }
}

srtp_err_status_t srtp_stream_init_keys(srtp_session_keys_t *session_keys,
                                        const srtp_master_key_t *master_key,
                                        size_t mki_size)
{
    srtp_err_status_t stat;
    srtp_kdf_t kdf;
    uint8_t tmp_key[MAX_SRTP_KEY_LEN];
    size_t input_keylen, input_keylen_rtcp;
    size_t kdf_keylen = 30, rtp_keylen, rtcp_keylen;
    size_t rtp_base_key_len, rtp_salt_len;
    size_t rtcp_base_key_len, rtcp_salt_len;

    /* If RTP or RTCP have a key length > AES-128, assume matching kdf. */
    /* TODO: kdf algorithm, master key length, and master salt length should
     * be part of srtp_policy_t.
     */

    /* initialize key limit to maximum value */
    srtp_key_limit_set(session_keys->limit, 0xffffffffffffLL);

    if (mki_size != 0) {
        if (master_key->mki_id == NULL) {
            return srtp_err_status_bad_param;
        }
        session_keys->mki_id = srtp_crypto_alloc(mki_size);

        if (session_keys->mki_id == NULL) {
            return srtp_err_status_init_fail;
        }
        memcpy(session_keys->mki_id, master_key->mki_id, mki_size);
    } else {
        session_keys->mki_id = NULL;
    }

    input_keylen = full_key_length(session_keys->rtp_cipher->type);
    input_keylen_rtcp = full_key_length(session_keys->rtcp_cipher->type);
    if (input_keylen_rtcp > input_keylen) {
        input_keylen = input_keylen_rtcp;
    }

    rtp_keylen = srtp_cipher_get_key_length(session_keys->rtp_cipher);
    rtcp_keylen = srtp_cipher_get_key_length(session_keys->rtcp_cipher);
    rtp_base_key_len =
        base_key_length(session_keys->rtp_cipher->type, rtp_keylen);
    rtp_salt_len = rtp_keylen - rtp_base_key_len;

    /*
     * We assume that the `key` buffer provided by the caller has a length
     * equal to the greater of `rtp_keylen` and `rtcp_keylen`.  Since we are
     * about to read `input_keylen` bytes from it, we need to check that we will
     * not overrun.
     */
    if ((rtp_keylen < input_keylen) && (rtcp_keylen < input_keylen)) {
        return srtp_err_status_bad_param;
    }

    if (rtp_keylen > kdf_keylen) {
        kdf_keylen = 46; /* AES-CTR mode is always used for KDF */
    }

    if (rtcp_keylen > kdf_keylen) {
        kdf_keylen = 46; /* AES-CTR mode is always used for KDF */
    }

    if (input_keylen > kdf_keylen) {
        kdf_keylen = 46; /* AES-CTR mode is always used for KDF */
    }

    debug_print(mod_srtp, "input key len: %zu", input_keylen);
    debug_print(mod_srtp, "srtp key len: %zu", rtp_keylen);
    debug_print(mod_srtp, "srtcp key len: %zu", rtcp_keylen);
    debug_print(mod_srtp, "base key len: %zu", rtp_base_key_len);
    debug_print(mod_srtp, "kdf key len: %zu", kdf_keylen);
    debug_print(mod_srtp, "rtp salt len: %zu", rtp_salt_len);

    /*
     * Make sure the key given to us is 'zero' appended.  GCM
     * mode uses a shorter master SALT (96 bits), but still relies on
     * the legacy CTR mode KDF, which uses a 112 bit master SALT.
     */
    memset(tmp_key, 0x0, MAX_SRTP_KEY_LEN);
    memcpy(tmp_key, master_key->key, input_keylen);

/* initialize KDF state     */
#if defined(OPENSSL) && defined(OPENSSL_KDF)
    stat = srtp_kdf_init(&kdf, tmp_key, rtp_base_key_len, rtp_salt_len);
#else
    stat = srtp_kdf_init(&kdf, tmp_key, kdf_keylen);
#endif
    if (stat) {
        /* zeroize temp buffer */
        octet_string_set_to_zero(tmp_key, MAX_SRTP_KEY_LEN);
        return srtp_err_status_init_fail;
    }

    /* generate encryption key  */
    stat = srtp_kdf_generate(&kdf, label_rtp_encryption, tmp_key,
                             rtp_base_key_len);
    if (stat) {
        /* zeroize temp buffer */
        octet_string_set_to_zero(tmp_key, MAX_SRTP_KEY_LEN);
        return srtp_err_status_init_fail;
    }
    debug_print(mod_srtp, "cipher key: %s",
                srtp_octet_string_hex_string(tmp_key, rtp_base_key_len));

    /*
     * if the cipher in the srtp context uses a salt, then we need
     * to generate the salt value
     */
    if (rtp_salt_len > 0) {
        debug_print0(mod_srtp, "found rtp_salt_len > 0, generating salt");

        /* generate encryption salt, put after encryption key */
        stat = srtp_kdf_generate(&kdf, label_rtp_salt,
                                 tmp_key + rtp_base_key_len, rtp_salt_len);
        if (stat) {
            /* zeroize temp buffer */
            octet_string_set_to_zero(tmp_key, MAX_SRTP_KEY_LEN);
            return srtp_err_status_init_fail;
        }
        memcpy(session_keys->salt, tmp_key + rtp_base_key_len,
               SRTP_AEAD_SALT_LEN);
    }
    if (rtp_salt_len > 0) {
        debug_print(mod_srtp, "cipher salt: %s",
                    srtp_octet_string_hex_string(tmp_key + rtp_base_key_len,
                                                 rtp_salt_len));
    }

    /* initialize cipher */
    stat = srtp_cipher_init(session_keys->rtp_cipher, tmp_key);
    if (stat) {
        /* zeroize temp buffer */
        octet_string_set_to_zero(tmp_key, MAX_SRTP_KEY_LEN);
        return srtp_err_status_init_fail;
    }

    if (session_keys->rtp_xtn_hdr_cipher) {
        /* generate extensions header encryption key  */
        size_t rtp_xtn_hdr_keylen;
        size_t rtp_xtn_hdr_base_key_len;
        size_t rtp_xtn_hdr_salt_len;
        srtp_kdf_t tmp_kdf;
        srtp_kdf_t *xtn_hdr_kdf;

        if (session_keys->rtp_xtn_hdr_cipher->type !=
            session_keys->rtp_cipher->type) {
            /*
             * With GCM ciphers, the header extensions are still encrypted using
             * the corresponding ICM cipher.
             * See https://tools.ietf.org/html/rfc7714#section-8.3
             */
            uint8_t tmp_xtn_hdr_key[MAX_SRTP_KEY_LEN];
            rtp_xtn_hdr_keylen =
                srtp_cipher_get_key_length(session_keys->rtp_xtn_hdr_cipher);
            rtp_xtn_hdr_base_key_len = base_key_length(
                session_keys->rtp_xtn_hdr_cipher->type, rtp_xtn_hdr_keylen);
            rtp_xtn_hdr_salt_len =
                rtp_xtn_hdr_keylen - rtp_xtn_hdr_base_key_len;
            if (rtp_xtn_hdr_salt_len > rtp_salt_len) {
                switch (session_keys->rtp_cipher->type->id) {
                case SRTP_AES_GCM_128:
                case SRTP_AES_GCM_256:
                    /*
                     * The shorter GCM salt is padded to the required ICM salt
                     * length.
                     */
                    rtp_xtn_hdr_salt_len = rtp_salt_len;
                    break;
                default:
                    /* zeroize temp buffer */
                    octet_string_set_to_zero(tmp_key, MAX_SRTP_KEY_LEN);
                    return srtp_err_status_bad_param;
                }
            }
            memset(tmp_xtn_hdr_key, 0x0, MAX_SRTP_KEY_LEN);
            memcpy(tmp_xtn_hdr_key, master_key->key,
                   (rtp_xtn_hdr_base_key_len + rtp_xtn_hdr_salt_len));
            xtn_hdr_kdf = &tmp_kdf;

/* initialize KDF state */
#if defined(OPENSSL) && defined(OPENSSL_KDF)
            stat =
                srtp_kdf_init(xtn_hdr_kdf, tmp_xtn_hdr_key,
                              rtp_xtn_hdr_base_key_len, rtp_xtn_hdr_salt_len);
#else
            stat = srtp_kdf_init(xtn_hdr_kdf, tmp_xtn_hdr_key, kdf_keylen);
#endif
            octet_string_set_to_zero(tmp_xtn_hdr_key, MAX_SRTP_KEY_LEN);
            if (stat) {
                /* zeroize temp buffer */
                octet_string_set_to_zero(tmp_key, MAX_SRTP_KEY_LEN);
                return srtp_err_status_init_fail;
            }
        } else {
            /* Reuse main KDF. */
            rtp_xtn_hdr_keylen = rtp_keylen;
            rtp_xtn_hdr_base_key_len = rtp_base_key_len;
            rtp_xtn_hdr_salt_len = rtp_salt_len;
            xtn_hdr_kdf = &kdf;
        }

        stat = srtp_kdf_generate(xtn_hdr_kdf, label_rtp_header_encryption,
                                 tmp_key, rtp_xtn_hdr_base_key_len);
        if (stat) {
            /* zeroize temp buffer */
            octet_string_set_to_zero(tmp_key, MAX_SRTP_KEY_LEN);
            return srtp_err_status_init_fail;
        }
        debug_print(
            mod_srtp, "extensions cipher key: %s",
            srtp_octet_string_hex_string(tmp_key, rtp_xtn_hdr_base_key_len));

        /*
         * if the cipher in the srtp context uses a salt, then we need
         * to generate the salt value
         */
        if (rtp_xtn_hdr_salt_len > 0) {
            debug_print0(mod_srtp,
                         "found rtp_xtn_hdr_salt_len > 0, generating salt");

            /* generate encryption salt, put after encryption key */
            stat = srtp_kdf_generate(xtn_hdr_kdf, label_rtp_header_salt,
                                     tmp_key + rtp_xtn_hdr_base_key_len,
                                     rtp_xtn_hdr_salt_len);
            if (stat) {
                /* zeroize temp buffer */
                octet_string_set_to_zero(tmp_key, MAX_SRTP_KEY_LEN);
                return srtp_err_status_init_fail;
            }
        }
        if (rtp_xtn_hdr_salt_len > 0) {
            debug_print(
                mod_srtp, "extensions cipher salt: %s",
                srtp_octet_string_hex_string(tmp_key + rtp_xtn_hdr_base_key_len,
                                             rtp_xtn_hdr_salt_len));
        }

        /* initialize extensions header cipher */
        stat = srtp_cipher_init(session_keys->rtp_xtn_hdr_cipher, tmp_key);
        if (stat) {
            /* zeroize temp buffer */
            octet_string_set_to_zero(tmp_key, MAX_SRTP_KEY_LEN);
            return srtp_err_status_init_fail;
        }

        if (xtn_hdr_kdf != &kdf) {
            /* release memory for custom header extension encryption kdf */
            stat = srtp_kdf_clear(xtn_hdr_kdf);
            if (stat) {
                /* zeroize temp buffer */
                octet_string_set_to_zero(tmp_key, MAX_SRTP_KEY_LEN);
                return srtp_err_status_init_fail;
            }
        }
    }

    /* generate authentication key */
    stat = srtp_kdf_generate(&kdf, label_rtp_msg_auth, tmp_key,
                             srtp_auth_get_key_length(session_keys->rtp_auth));
    if (stat) {
        /* zeroize temp buffer */
        octet_string_set_to_zero(tmp_key, MAX_SRTP_KEY_LEN);
        return srtp_err_status_init_fail;
    }
    debug_print(mod_srtp, "auth key:   %s",
                srtp_octet_string_hex_string(
                    tmp_key, srtp_auth_get_key_length(session_keys->rtp_auth)));

    /* initialize auth function */
    stat = srtp_auth_init(session_keys->rtp_auth, tmp_key);
    if (stat) {
        /* zeroize temp buffer */
        octet_string_set_to_zero(tmp_key, MAX_SRTP_KEY_LEN);
        return srtp_err_status_init_fail;
    }

    /*
     * ...now initialize SRTCP keys
     */

    rtcp_base_key_len =
        base_key_length(session_keys->rtcp_cipher->type, rtcp_keylen);
    rtcp_salt_len = rtcp_keylen - rtcp_base_key_len;
    debug_print(mod_srtp, "rtcp salt len: %zu", rtcp_salt_len);

    /* generate encryption key  */
    stat = srtp_kdf_generate(&kdf, label_rtcp_encryption, tmp_key,
                             rtcp_base_key_len);
    if (stat) {
        /* zeroize temp buffer */
        octet_string_set_to_zero(tmp_key, MAX_SRTP_KEY_LEN);
        return srtp_err_status_init_fail;
    }

    /*
     * if the cipher in the srtp context uses a salt, then we need
     * to generate the salt value
     */
    if (rtcp_salt_len > 0) {
        debug_print0(mod_srtp, "found rtcp_salt_len > 0, generating rtcp salt");

        /* generate encryption salt, put after encryption key */
        stat = srtp_kdf_generate(&kdf, label_rtcp_salt,
                                 tmp_key + rtcp_base_key_len, rtcp_salt_len);
        if (stat) {
            /* zeroize temp buffer */
            octet_string_set_to_zero(tmp_key, MAX_SRTP_KEY_LEN);
            return srtp_err_status_init_fail;
        }
        memcpy(session_keys->c_salt, tmp_key + rtcp_base_key_len,
               SRTP_AEAD_SALT_LEN);
    }
    debug_print(mod_srtp, "rtcp cipher key: %s",
                srtp_octet_string_hex_string(tmp_key, rtcp_base_key_len));
    if (rtcp_salt_len > 0) {
        debug_print(mod_srtp, "rtcp cipher salt: %s",
                    srtp_octet_string_hex_string(tmp_key + rtcp_base_key_len,
                                                 rtcp_salt_len));
    }

    /* initialize cipher */
    stat = srtp_cipher_init(session_keys->rtcp_cipher, tmp_key);
    if (stat) {
        /* zeroize temp buffer */
        octet_string_set_to_zero(tmp_key, MAX_SRTP_KEY_LEN);
        return srtp_err_status_init_fail;
    }

    /* generate authentication key */
    stat = srtp_kdf_generate(&kdf, label_rtcp_msg_auth, tmp_key,
                             srtp_auth_get_key_length(session_keys->rtcp_auth));
    if (stat) {
        /* zeroize temp buffer */
        octet_string_set_to_zero(tmp_key, MAX_SRTP_KEY_LEN);
        return srtp_err_status_init_fail;
    }

    debug_print(
        mod_srtp, "rtcp auth key:   %s",
        srtp_octet_string_hex_string(
            tmp_key, srtp_auth_get_key_length(session_keys->rtcp_auth)));

    /* initialize auth function */
    stat = srtp_auth_init(session_keys->rtcp_auth, tmp_key);
    if (stat) {
        /* zeroize temp buffer */
        octet_string_set_to_zero(tmp_key, MAX_SRTP_KEY_LEN);
        return srtp_err_status_init_fail;
    }

    /* clear memory then return */
    stat = srtp_kdf_clear(&kdf);
    octet_string_set_to_zero(tmp_key, MAX_SRTP_KEY_LEN);
    if (stat) {
        return srtp_err_status_init_fail;
    }

    return srtp_err_status_ok;
}

srtp_err_status_t srtp_stream_init_all_master_keys(srtp_stream_ctx_t *srtp,
                                                   const srtp_policy_t *p)
{
    srtp_err_status_t status = srtp_err_status_ok;
    if (p->key != NULL) {
        if (p->use_mki) {
            return srtp_err_status_bad_param;
        }
        srtp_master_key_t single_master_key;
        srtp->num_master_keys = 1;
        srtp->use_mki = false;
        srtp->mki_size = 0;
        single_master_key.key = p->key;
        single_master_key.mki_id = NULL;
        status = srtp_stream_init_keys(&srtp->session_keys[0],
                                       &single_master_key, 0);
    } else {
        if (p->num_master_keys > SRTP_MAX_NUM_MASTER_KEYS) {
            return srtp_err_status_bad_param;
        }
        if (p->use_mki && p->mki_size == 0) {
            return srtp_err_status_bad_param;
        }

        srtp->num_master_keys = p->num_master_keys;
        srtp->use_mki = p->use_mki;
        srtp->mki_size = p->mki_size;

        for (size_t i = 0; i < srtp->num_master_keys; i++) {
            status = srtp_stream_init_keys(&srtp->session_keys[i], p->keys[i],
                                           srtp->mki_size);
            if (status) {
                return status;
            }
        }
    }

    return status;
}

static srtp_err_status_t srtp_stream_init(srtp_stream_ctx_t *srtp,
                                          const srtp_policy_t *p)
{
    srtp_err_status_t err;

    err = srtp_valid_policy(p);
    if (err != srtp_err_status_ok) {
        return err;
    }

    debug_print(mod_srtp, "initializing stream (SSRC: 0x%08x)",
                (unsigned int)p->ssrc.value);

    /* initialize replay database */
    /*
     * window size MUST be at least 64.  MAY be larger.  Values more than
     * 2^15 aren't meaningful due to how extended sequence numbers are
     * calculated.
     * Let a window size of 0 imply the default value.
     */

    if (p->window_size != 0 &&
        (p->window_size < 64 || p->window_size >= 0x8000))
        return srtp_err_status_bad_param;

    if (p->window_size != 0) {
        err = srtp_rdbx_init(&srtp->rtp_rdbx, p->window_size);
    } else {
        err = srtp_rdbx_init(&srtp->rtp_rdbx, 128);
    }
    if (err) {
        return err;
    }

    /* set the SSRC value */
    srtp->ssrc = htonl(p->ssrc.value);

    /* reset pending ROC */
    srtp->pending_roc = 0;

    /* set the security service flags */
    srtp->rtp_services = p->rtp.sec_serv;
    srtp->rtcp_services = p->rtcp.sec_serv;

    /*
     * set direction to unknown - this flag gets checked in srtp_protect(),
     * srtp_unprotect(), srtp_protect_rtcp(), and srtp_unprotect_rtcp(), and
     * gets set appropriately if it is set to unknown.
     */
    srtp->direction = dir_unknown;

    /* initialize SRTCP replay database */
    srtp_rdb_init(&srtp->rtcp_rdb);

    /* initialize allow_repeat_tx */
    srtp->allow_repeat_tx = p->allow_repeat_tx;

    /* DAM - no RTCP key limit at present */

    /* initialize keys */
    err = srtp_stream_init_all_master_keys(srtp, p);
    if (err) {
        srtp_rdbx_dealloc(&srtp->rtp_rdbx);
        return err;
    }

    return srtp_err_status_ok;
}

/*
 * srtp_event_reporter is an event handler function that merely
 * reports the events that are reported by the callbacks
 */

void srtp_event_reporter(srtp_event_data_t *data)
{
    srtp_err_report(srtp_err_level_warning,
                    "srtp: in stream 0x%x: ", (unsigned int)data->ssrc);

    switch (data->event) {
    case event_ssrc_collision:
        srtp_err_report(srtp_err_level_warning, "\tSSRC collision\n");
        break;
    case event_key_soft_limit:
        srtp_err_report(srtp_err_level_warning,
                        "\tkey usage soft limit reached\n");
        break;
    case event_key_hard_limit:
        srtp_err_report(srtp_err_level_warning,
                        "\tkey usage hard limit reached\n");
        break;
    case event_packet_index_limit:
        srtp_err_report(srtp_err_level_warning,
                        "\tpacket index limit reached\n");
        break;
    default:
        srtp_err_report(srtp_err_level_warning,
                        "\tunknown event reported to handler\n");
    }
}

/*
 * srtp_event_handler is a global variable holding a pointer to the
 * event handler function; this function is called for any unexpected
 * event that needs to be handled out of the SRTP data path.  see
 * srtp_event_t in srtp.h for more info
 *
 * it is okay to set srtp_event_handler to NULL, but we set
 * it to the srtp_event_reporter.
 */

static srtp_event_handler_func_t *srtp_event_handler = srtp_event_reporter;

srtp_err_status_t srtp_install_event_handler(srtp_event_handler_func_t func)
{
    /*
     * note that we accept NULL arguments intentionally - calling this
     * function with a NULL arguments removes an event handler that's
     * been previously installed
     */

    /* set global event handling function */
    srtp_event_handler = func;
    return srtp_err_status_ok;
}

/*
 * Check if the given extension header id is / should be encrypted.
 * Returns true if yes, otherwise false.
 */
static bool srtp_protect_extension_header(srtp_stream_ctx_t *stream, uint8_t id)
{
    uint8_t *enc_xtn_hdr = stream->enc_xtn_hdr;
    size_t count = stream->enc_xtn_hdr_count;

    if (!enc_xtn_hdr || count <= 0) {
        return false;
    }

    while (count > 0) {
        if (*enc_xtn_hdr == id) {
            return true;
        }

        enc_xtn_hdr++;
        count--;
    }
    return false;
}

/*
 * extensions header encryption RFC 6904
 */
static srtp_err_status_t srtp_process_header_encryption(
    srtp_stream_ctx_t *stream,
    srtp_hdr_xtnd_t *xtn_hdr,
    srtp_session_keys_t *session_keys)
{
    srtp_err_status_t status;
    uint8_t keystream[257]; /* Maximum 2 bytes header + 255 bytes data. */
    size_t keystream_pos;
    uint8_t *xtn_hdr_data = ((uint8_t *)xtn_hdr) + octets_in_rtp_xtn_hdr;
    uint8_t *xtn_hdr_end =
        xtn_hdr_data + (ntohs(xtn_hdr->length) * sizeof(uint32_t));

    if (ntohs(xtn_hdr->profile_specific) == 0xbede) {
        /* RFC 5285, section 4.2. One-Byte Header */
        while (xtn_hdr_data < xtn_hdr_end) {
            uint8_t xid = (*xtn_hdr_data & 0xf0) >> 4;
            size_t xlen = (*xtn_hdr_data & 0x0f) + 1;
            size_t xlen_with_header = 1 + xlen;
            xtn_hdr_data++;

            if (xtn_hdr_data + xlen > xtn_hdr_end) {
                return srtp_err_status_parse_err;
            }

            if (xid == 15) {
                /* found header 15, stop further processing */
                break;
            }

            status = srtp_cipher_output(session_keys->rtp_xtn_hdr_cipher,
                                        keystream, &xlen_with_header);
            if (status) {
                return srtp_err_status_cipher_fail;
            }

            if (srtp_protect_extension_header(stream, xid)) {
                keystream_pos = 1;
                while (xlen > 0) {
                    *xtn_hdr_data ^= keystream[keystream_pos++];
                    xtn_hdr_data++;
                    xlen--;
                }
            } else {
                xtn_hdr_data += xlen;
            }

            /* skip padding bytes */
            while (xtn_hdr_data < xtn_hdr_end && *xtn_hdr_data == 0) {
                xtn_hdr_data++;
            }
        }
    } else if ((ntohs(xtn_hdr->profile_specific) & 0xfff0) == 0x1000) {
        /* RFC 5285, section 4.3. Two-Byte Header */
        while (xtn_hdr_data + 1 < xtn_hdr_end) {
            uint8_t xid = *xtn_hdr_data;
            size_t xlen = *(xtn_hdr_data + 1);
            size_t xlen_with_header = 2 + xlen;
            xtn_hdr_data += 2;

            if (xtn_hdr_data + xlen > xtn_hdr_end) {
                return srtp_err_status_parse_err;
            }

            status = srtp_cipher_output(session_keys->rtp_xtn_hdr_cipher,
                                        keystream, &xlen_with_header);
            if (status) {
                return srtp_err_status_cipher_fail;
            }

            if (xlen > 0 && srtp_protect_extension_header(stream, xid)) {
                keystream_pos = 2;
                while (xlen > 0) {
                    *xtn_hdr_data ^= keystream[keystream_pos++];
                    xtn_hdr_data++;
                    xlen--;
                }
            } else {
                xtn_hdr_data += xlen;
            }

            /* skip padding bytes. */
            while (xtn_hdr_data < xtn_hdr_end && *xtn_hdr_data == 0) {
                xtn_hdr_data++;
            }
        }
    } else {
        /* unsupported extension header format. */
        return srtp_err_status_parse_err;
    }

    return srtp_err_status_ok;
}

/*
 * AEAD uses a new IV formation method.  This function implements
 * section 8.1. (SRTP IV Formation for AES-GCM) of RFC7714.
 * The calculation is defined as, where (+) is the xor operation:
 *
 *
 *              0  0  0  0  0  0  0  0  0  0  1  1
 *              0  1  2  3  4  5  6  7  8  9  0  1
 *            +--+--+--+--+--+--+--+--+--+--+--+--+
 *            |00|00|    SSRC   |     ROC   | SEQ |---+
 *            +--+--+--+--+--+--+--+--+--+--+--+--+   |
 *                                                    |
 *            +--+--+--+--+--+--+--+--+--+--+--+--+   |
 *            |         Encryption Salt           |->(+)
 *            +--+--+--+--+--+--+--+--+--+--+--+--+   |
 *                                                    |
 *            +--+--+--+--+--+--+--+--+--+--+--+--+   |
 *            |       Initialization Vector       |<--+
 *            +--+--+--+--+--+--+--+--+--+--+--+--+*
 *
 * Input:  *session_keys - pointer to SRTP stream context session keys,
 *                         used to retrieve the SALT
 *         *iv     - Pointer to receive the calculated IV
 *         *seq    - The ROC and SEQ value to use for the
 *                   IV calculation.
 *         *hdr    - The RTP header, used to get the SSRC value
 *
 */

static void srtp_calc_aead_iv(srtp_session_keys_t *session_keys,
                              v128_t *iv,
                              srtp_xtd_seq_num_t *seq,
                              const srtp_hdr_t *hdr)
{
    v128_t in;
    v128_t salt;

    uint32_t local_roc = (uint32_t)(*seq >> 16);
    uint16_t local_seq = (uint16_t)*seq;

    memset(&in, 0, sizeof(v128_t));
    memset(&salt, 0, sizeof(v128_t));

    in.v16[5] = htons(local_seq);
    local_roc = htonl(local_roc);
    memcpy(&in.v16[3], &local_roc, sizeof(local_roc));

    /*
     * Copy in the RTP SSRC value
     */
    memcpy(&in.v8[2], &hdr->ssrc, 4);
    debug_print(mod_srtp, "Pre-salted RTP IV = %s\n", v128_hex_string(&in));

    /*
     * Get the SALT value from the context
     */
    memcpy(salt.v8, session_keys->salt, SRTP_AEAD_SALT_LEN);
    debug_print(mod_srtp, "RTP SALT = %s\n", v128_hex_string(&salt));

    /*
     * Finally, apply tyhe SALT to the input
     */
    v128_xor(iv, &in, &salt);
}

srtp_err_status_t srtp_get_session_keys_for_packet(
    srtp_stream_ctx_t *stream,
    const uint8_t *hdr,
    size_t pkt_octet_len,
    srtp_session_keys_t **session_keys)
{
    if (!stream->use_mki) {
        *session_keys = &stream->session_keys[0];
        return srtp_err_status_ok;
    }

    size_t mki_start_location = pkt_octet_len;
    size_t tag_len = 0;

    // Determine the authentication tag size
    if (stream->session_keys[0].rtp_cipher->algorithm == SRTP_AES_GCM_128 ||
        stream->session_keys[0].rtp_cipher->algorithm == SRTP_AES_GCM_256) {
        tag_len = 0;
    } else {
        tag_len = srtp_auth_get_tag_length(stream->session_keys[0].rtp_auth);
    }

    if (tag_len > mki_start_location) {
        return srtp_err_status_bad_mki;
    }

    mki_start_location -= tag_len;

    if (stream->mki_size > mki_start_location) {
        return srtp_err_status_bad_mki;
    }

    mki_start_location -= stream->mki_size;

    for (size_t i = 0; i < stream->num_master_keys; i++) {
        if (memcmp(hdr + mki_start_location, stream->session_keys[i].mki_id,
                   stream->mki_size) == 0) {
            *session_keys = &stream->session_keys[i];
            return srtp_err_status_ok;
        }
    }

    return srtp_err_status_bad_mki;
}

static srtp_err_status_t srtp_estimate_index(srtp_rdbx_t *rdbx,
                                             uint32_t roc,
                                             srtp_xtd_seq_num_t *est,
                                             srtp_sequence_number_t seq,
                                             ssize_t *delta)
{
    *est = (srtp_xtd_seq_num_t)(((uint64_t)roc) << 16) | seq;
    *delta = *est - rdbx->index;

    if (*est > rdbx->index) {
        if (*est - rdbx->index > seq_num_median) {
            *delta = 0;
            return srtp_err_status_pkt_idx_adv;
        }
    } else if (*est < rdbx->index) {
        if (rdbx->index - *est > seq_num_median) {
            *delta = 0;
            return srtp_err_status_pkt_idx_old;
        }
    }

    return srtp_err_status_ok;
}

static srtp_err_status_t srtp_get_est_pkt_index(const srtp_hdr_t *hdr,
                                                srtp_stream_ctx_t *stream,
                                                srtp_xtd_seq_num_t *est,
                                                ssize_t *delta)
{
    srtp_err_status_t result = srtp_err_status_ok;

    if (stream->pending_roc) {
        result = srtp_estimate_index(&stream->rtp_rdbx, stream->pending_roc,
                                     est, ntohs(hdr->seq), delta);
    } else {
        /* estimate packet index from seq. num. in header */
        *delta =
            srtp_rdbx_estimate_index(&stream->rtp_rdbx, est, ntohs(hdr->seq));
    }

    debug_print(mod_srtp, "estimated u_packet index: %016" PRIx64, *est);

    return result;
}

/*
 * This function handles outgoing SRTP packets while in AEAD mode,
 * which currently supports AES-GCM encryption.  All packets are
 * encrypted and authenticated.
 */
static srtp_err_status_t srtp_protect_aead(srtp_ctx_t *ctx,
                                           srtp_stream_ctx_t *stream,
                                           const uint8_t *rtp,
                                           size_t rtp_len,
                                           uint8_t *srtp,
                                           size_t *srtp_len,
                                           srtp_session_keys_t *session_keys)
{
    const srtp_hdr_t *hdr = (const srtp_hdr_t *)rtp;
    size_t enc_start;         /* offset to start of encrypted portion   */
    size_t enc_octet_len = 0; /* number of octets in encrypted portion  */
    srtp_xtd_seq_num_t est;   /* estimated xtd_seq_num_t of *hdr        */
    ssize_t delta;            /* delta of local pkt idx and that in hdr */
    srtp_err_status_t status;
    size_t tag_len;
    v128_t iv;
<<<<<<< HEAD
    size_t aad_len;
=======
    unsigned int aad_len;
    srtp_hdr_xtnd_t *xtn_hdr = NULL;
    unsigned int mki_size = 0;
    uint8_t *mki_location = NULL;
    int xtn_hdr_length = 0;
    int xtn_profile_specific = 0;
    uint32_t xtn_hdr_profile_and_value = 0;
>>>>>>> 90d2345b

    debug_print0(mod_srtp, "function srtp_protect_aead");

    /*
     * update the key usage limit, and check it to make sure that we
     * didn't just hit either the soft limit or the hard limit, and call
     * the event handler if we hit either.
     */
    switch (srtp_key_limit_update(session_keys->limit)) {
    case srtp_key_event_normal:
        break;
    case srtp_key_event_hard_limit:
        srtp_handle_event(ctx, stream, event_key_hard_limit);
        return srtp_err_status_key_expired;
    case srtp_key_event_soft_limit:
    default:
        srtp_handle_event(ctx, stream, event_key_soft_limit);
        break;
    }

    /* get tag length from stream */
    tag_len = srtp_auth_get_tag_length(session_keys->rtp_auth);

    /*
     * find starting point for encryption and length of data to be
     * encrypted - the encrypted portion starts after the rtp header
     * extension, if present; otherwise, it starts after the last csrc,
     * if any are present
     */
<<<<<<< HEAD
    enc_start = srtp_get_rtp_hdr_len(hdr);
    if (hdr->x == 1) {
        enc_start += srtp_get_rtp_xtn_hdr_len(hdr, rtp);
=======

    /* Cryptex can only encrypt CSRCS if header extension is present*/
    if (stream->use_cryptex && hdr->cc && !hdr->x) {
        return srtp_err_status_parse_err;
    }
    if (hdr->x == 1) {
        xtn_hdr = (srtp_hdr_xtnd_t *)(uint32_t *)hdr + uint32s_in_rtp_header +
                  hdr->cc;
        xtn_hdr_length = ntohs(xtn_hdr->length);
        xtn_profile_specific = ntohs(xtn_hdr->profile_specific);
    }
    /* If no header extension is present cryptex has no effect */
    if (stream->use_cryptex && hdr->x) {
        /* Change profiles by cryptex values */
        if (xtn_profile_specific == 0xbede) {
            xtn_hdr_profile_and_value = htonl(0xc0de << 16 | xtn_hdr_length);
        } else if (xtn_profile_specific == 0x1000) {
            xtn_hdr_profile_and_value = htonl(0xc2de << 16 | xtn_hdr_length);
        } else {
            return srtp_err_status_parse_err;
        }
        /* Get CSRCs block position or profile if no CSRCs */
        uint32_t *csrcs = (uint32_t *)hdr + uint32s_in_rtp_header;
        /* Move CSRCS so block is contiguous with extension header block */
        for (unsigned char i = hdr->cc; i > 0; --i)
            csrcs[i] = csrcs[i - 1];
        /* Move profile and length before the CSRCs */
        csrcs[0] = xtn_hdr_profile_and_value;
        /* Start encrypting in the CSRCS block new position */
        enc_start = csrcs + 1;
    } else {
        enc_start = (uint32_t *)hdr + uint32s_in_rtp_header + hdr->cc;
        if (hdr->x == 1) {
            enc_start += (xtn_hdr_length + 1);
        }
>>>>>>> 90d2345b
    }

    /* note: the passed size is without the auth tag */
    if (enc_start > rtp_len) {
        return srtp_err_status_parse_err;
    }
    enc_octet_len = rtp_len - enc_start;

    /* check output length */
    if (*srtp_len < rtp_len + tag_len + stream->mki_size) {
        return srtp_err_status_buffer_small;
    }

    /* if not-inplace then need to copy full rtp header */
    if (rtp != srtp) {
        memcpy(srtp, rtp, enc_start);
    }

    /*
     * estimate the packet index using the start of the replay window
     * and the sequence number from the header
     */
    status = srtp_get_est_pkt_index(hdr, stream, &est, &delta);

    if (status && (status != srtp_err_status_pkt_idx_adv)) {
        return status;
    }

    if (status == srtp_err_status_pkt_idx_adv) {
        srtp_rdbx_set_roc_seq(&stream->rtp_rdbx, (uint32_t)(est >> 16),
                              (uint16_t)(est & 0xFFFF));
        stream->pending_roc = 0;
        srtp_rdbx_add_index(&stream->rtp_rdbx, 0);
    } else {
        status = srtp_rdbx_check(&stream->rtp_rdbx, delta);
        if (status) {
            if (status != srtp_err_status_replay_fail ||
                !stream->allow_repeat_tx)
                return status; /* we've been asked to reuse an index */
        }
        srtp_rdbx_add_index(&stream->rtp_rdbx, delta);
    }

    debug_print(mod_srtp, "estimated packet index: %016" PRIx64, est);

    /*
     * AEAD uses a new IV formation method
     */
    srtp_calc_aead_iv(session_keys, &iv, &est, hdr);
    /* shift est, put into network byte order */
    est = be64_to_cpu(est << 16);

    status = srtp_cipher_set_iv(session_keys->rtp_cipher, (uint8_t *)&iv,
                                srtp_direction_encrypt);
    if (!status && session_keys->rtp_xtn_hdr_cipher) {
        iv.v32[0] = 0;
        iv.v32[1] = hdr->ssrc;
        iv.v64[1] = est;
        status = srtp_cipher_set_iv(session_keys->rtp_xtn_hdr_cipher,
                                    (uint8_t *)&iv, srtp_direction_encrypt);
    }
    if (status) {
        return srtp_err_status_cipher_fail;
    }

    if (hdr->x == 1 && session_keys->rtp_xtn_hdr_cipher) {
        /*
         * extensions header encryption RFC 6904
         */
        status = srtp_process_header_encryption(
            stream, srtp_get_rtp_xtn_hdr(hdr, srtp), session_keys);
        if (status) {
            return status;
        }
    }

    /*
     * Set the AAD over the RTP header
     */
    aad_len = enc_start;
    status = srtp_cipher_set_aad(session_keys->rtp_cipher, srtp, aad_len);
    if (status) {
        return (srtp_err_status_cipher_fail);
    }

    /* Encrypt the payload  */
    size_t outlen = *srtp_len - enc_start;
    status = srtp_cipher_encrypt(session_keys->rtp_cipher, rtp + enc_start,
                                 enc_octet_len, srtp + enc_start, &outlen);
    enc_octet_len = outlen;
    if (status) {
        return srtp_err_status_cipher_fail;
    }
<<<<<<< HEAD
=======

    /* Restore CSRCs block before sending if using cryptex */
    if (stream->use_cryptex && xtn_hdr && hdr->cc) {
        /* Restore CSRCS to its original position */
        uint32_t *csrcs = (uint32_t *)hdr + uint32s_in_rtp_header;
        for (unsigned char i = 0; i < hdr->cc; ++i)
            csrcs[i] = csrcs[i + 1];
        /* Restore extension header profile and length */
        *(uint32_t *)xtn_hdr = xtn_hdr_profile_and_value;
    }

    /*
     * If we're doing GCM, we need to get the tag
     * and append that to the output
     */
    status =
        srtp_cipher_get_tag(session_keys->rtp_cipher,
                            (uint8_t *)enc_start + enc_octet_len, &tag_len);
    if (status) {
        return (srtp_err_status_cipher_fail);
    }
>>>>>>> 90d2345b

    if (stream->use_mki) {
        srtp_inject_mki(srtp + enc_start + enc_octet_len, session_keys,
                        stream->mki_size);
    }

    *srtp_len = enc_start + enc_octet_len;

    /* increase the packet length by the length of the mki_size */
    *srtp_len += stream->mki_size;

    return srtp_err_status_ok;
}

/*
 * This function handles incoming SRTP packets while in AEAD mode,
 * which currently supports AES-GCM encryption.  All packets are
 * encrypted and authenticated.  Note, the auth tag is at the end
 * of the packet stream and is automatically checked by GCM
 * when decrypting the payload.
 */
static srtp_err_status_t srtp_unprotect_aead(srtp_ctx_t *ctx,
                                             srtp_stream_ctx_t *stream,
                                             ssize_t delta,
                                             srtp_xtd_seq_num_t est,
                                             const uint8_t *srtp,
                                             size_t srtp_len,
                                             uint8_t *rtp,
                                             size_t *rtp_len,
                                             srtp_session_keys_t *session_keys,
                                             bool advance_packet_index)
{
    const srtp_hdr_t *hdr = (const srtp_hdr_t *)srtp;
    size_t enc_start;         /* offset to start of encrypted portion  */
    size_t enc_octet_len = 0; /* number of octets in encrypted portion */
    v128_t iv;
    srtp_err_status_t status;
<<<<<<< HEAD
    size_t tag_len;
    size_t aad_len;
=======
    int tag_len;
    unsigned int aad_len;
    srtp_hdr_xtnd_t *xtn_hdr = NULL;
    int xtn_hdr_length = 0;
    int xtn_profile_specific = 0;
    unsigned int use_cryptex = 0;
    uint32_t xtn_hdr_profile_and_value = 0;
>>>>>>> 90d2345b

    debug_print0(mod_srtp, "function srtp_unprotect_aead");

    debug_print(mod_srtp, "estimated u_packet index: %016" PRIx64, est);

    /* get tag length from stream */
    tag_len = srtp_auth_get_tag_length(session_keys->rtp_auth);

    /*
     * AEAD uses a new IV formation method
     */
    srtp_calc_aead_iv(session_keys, &iv, &est, hdr);
    status = srtp_cipher_set_iv(session_keys->rtp_cipher, (uint8_t *)&iv,
                                srtp_direction_decrypt);
    if (!status && session_keys->rtp_xtn_hdr_cipher) {
        iv.v32[0] = 0;
        iv.v32[1] = hdr->ssrc;
        iv.v64[1] = be64_to_cpu(est << 16);
        status = srtp_cipher_set_iv(session_keys->rtp_xtn_hdr_cipher,
                                    (uint8_t *)&iv, srtp_direction_encrypt);
    }
    if (status) {
        return srtp_err_status_cipher_fail;
    }

<<<<<<< HEAD
    enc_start = srtp_get_rtp_hdr_len(hdr);
    if (hdr->x == 1) {
        enc_start += srtp_get_rtp_xtn_hdr_len(hdr, srtp);
=======
    /*
     * find starting point for decryption and length of data to be
     * decrypted - the encrypted portion starts after the rtp header
     * extension, if present; otherwise, it starts after the last csrc,
     * if any are present
     */
    if (hdr->x == 1) {
        xtn_hdr = (srtp_hdr_xtnd_t *)(uint32_t *)hdr + uint32s_in_rtp_header +
                  hdr->cc;
        xtn_hdr_length = ntohs(xtn_hdr->length);
        xtn_profile_specific = ntohs(xtn_hdr->profile_specific);
    }

    /* Check if the profile is the one for cryptex */
    if (xtn_profile_specific == 0xc0de || xtn_profile_specific == 0xc2de) {
        /* Get the 4 bytes of defined by profile and length */
        xtn_hdr_profile_and_value = *(uint32_t *)xtn_hdr;
        /* Get CSRCs block position or profile if no CSRCs */
        uint32_t *csrcs = (uint32_t *)hdr + uint32s_in_rtp_header;
        /* Move CSRCS so block is contiguous with extension header block */
        for (unsigned char i = hdr->cc; i > 0; --i)
            csrcs[i] = csrcs[i - 1];
        /* Move defined by profile before the CSRCs block */
        csrcs[0] = xtn_hdr_profile_and_value;
        /* Start encrypting in the CSRCS block new position */
        enc_start = csrcs + 1;
        use_cryptex = 1;
    } else {
        enc_start = (uint32_t *)hdr + uint32s_in_rtp_header + hdr->cc;
        if (hdr->x == 1) {
            enc_start += (xtn_hdr_length + 1);
        }
>>>>>>> 90d2345b
    }

    if (enc_start > srtp_len - tag_len - stream->mki_size) {
        return srtp_err_status_parse_err;
    }

    /*
     * We pass the tag down to the cipher when doing GCM mode
     */
    enc_octet_len = srtp_len - enc_start - stream->mki_size;

    /*
     * Sanity check the encrypted payload length against
     * the tag size.  It must always be at least as large
     * as the tag length.
     */
    if (enc_octet_len < tag_len) {
        return srtp_err_status_cipher_fail;
    }

    /* check output length */
    if (*rtp_len < srtp_len - stream->mki_size - tag_len) {
        return srtp_err_status_buffer_small;
    }

    /* if not-inplace then need to copy full rtp header */
    if (srtp != rtp) {
        memcpy(rtp, srtp, enc_start);
    }

    /*
     * update the key usage limit, and check it to make sure that we
     * didn't just hit either the soft limit or the hard limit, and call
     * the event handler if we hit either.
     */
    switch (srtp_key_limit_update(session_keys->limit)) {
    case srtp_key_event_normal:
        break;
    case srtp_key_event_soft_limit:
        srtp_handle_event(ctx, stream, event_key_soft_limit);
        break;
    case srtp_key_event_hard_limit:
        srtp_handle_event(ctx, stream, event_key_hard_limit);
        return srtp_err_status_key_expired;
    default:
        break;
    }

    /*
     * Set the AAD for AES-GCM, which is the RTP header
     */
    aad_len = enc_start;
    status = srtp_cipher_set_aad(session_keys->rtp_cipher, srtp, aad_len);
    if (status) {
        return srtp_err_status_cipher_fail;
    }

    /* Decrypt the ciphertext.  This also checks the auth tag based
     * on the AAD we just specified above */
    status =
        srtp_cipher_decrypt(session_keys->rtp_cipher, srtp + enc_start,
                            enc_octet_len, rtp + enc_start, &enc_octet_len);
    if (status) {
        return status;
    }

<<<<<<< HEAD
    if (hdr->x == 1 && session_keys->rtp_xtn_hdr_cipher) {
=======
    if (use_cryptex) {
        uint32_t *csrcs = (uint32_t *)hdr + uint32s_in_rtp_header;
        /* Restore CSRCS to its original position */
        for (unsigned char i = 0; i < hdr->cc; ++i)
            csrcs[i] = csrcs[i + 1];
        /* Restore extension header and change profiles by cryptex values*/
        xtn_hdr->length = htons(xtn_hdr_length);
        if (xtn_profile_specific == 0xc0de) {
            xtn_hdr->profile_specific = htons(0xbede);
        } else if (xtn_profile_specific == 0xc2de) {
            xtn_hdr->profile_specific = htons(0x1000);
        } else {
            return srtp_err_status_parse_err;
        }
    }

    if (xtn_hdr && session_keys->rtp_xtn_hdr_cipher) {
>>>>>>> 90d2345b
        /*
         * extensions header encryption RFC 6904
         */
        status = srtp_process_header_encryption(
            stream, srtp_get_rtp_xtn_hdr(hdr, rtp), session_keys);
        if (status) {
            return status;
        }
    }

    /*
     * verify that stream is for received traffic - this check will
     * detect SSRC collisions, since a stream that appears in both
     * srtp_protect() and srtp_unprotect() will fail this test in one of
     * those functions.
     *
     * we do this check *after* the authentication check, so that the
     * latter check will catch any attempts to fool us into thinking
     * that we've got a collision
     */
    if (stream->direction != dir_srtp_receiver) {
        if (stream->direction == dir_unknown) {
            stream->direction = dir_srtp_receiver;
        } else {
            srtp_handle_event(ctx, stream, event_ssrc_collision);
        }
    }

    /*
     * if the stream is a 'provisional' one, in which the template context
     * is used, then we need to allocate a new stream at this point, since
     * the authentication passed
     */
    if (stream == ctx->stream_template) {
        srtp_stream_ctx_t *new_stream;

        /*
         * allocate and initialize a new stream
         *
         * note that we indicate failure if we can't allocate the new
         * stream, and some implementations will want to not return
         * failure here
         */
        status =
            srtp_stream_clone(ctx->stream_template, hdr->ssrc, &new_stream);
        if (status) {
            return status;
        }

        /* add new stream to the list */
        status = srtp_insert_or_dealloc_stream(ctx->stream_list, new_stream,
                                               ctx->stream_template);
        if (status) {
            return status;
        }

        /* set stream (the pointer used in this function) */
        stream = new_stream;
    }

    /*
     * the message authentication function passed, so add the packet
     * index into the replay database
     */
    if (advance_packet_index) {
        uint32_t roc_to_set = (uint32_t)(est >> 16);
        uint16_t seq_to_set = (uint16_t)(est & 0xFFFF);
        srtp_rdbx_set_roc_seq(&stream->rtp_rdbx, roc_to_set, seq_to_set);
        stream->pending_roc = 0;
        srtp_rdbx_add_index(&stream->rtp_rdbx, 0);
    } else {
        srtp_rdbx_add_index(&stream->rtp_rdbx, delta);
    }

    *rtp_len = enc_start + enc_octet_len;

    return srtp_err_status_ok;
}

srtp_err_status_t srtp_protect(srtp_t ctx,
                               const uint8_t *rtp,
                               size_t rtp_len,
                               uint8_t *srtp,
                               size_t *srtp_len,
                               size_t mki_index)
{
    const srtp_hdr_t *hdr = (const srtp_hdr_t *)rtp;
    size_t enc_start;         /* offset to start of encrypted portion   */
    uint8_t *auth_start;      /* pointer to start of auth. portion      */
    size_t enc_octet_len = 0; /* number of octets in encrypted portion  */
    srtp_xtd_seq_num_t est;   /* estimated xtd_seq_num_t of *hdr        */
    ssize_t delta;            /* delta of local pkt idx and that in hdr */
    uint8_t *auth_tag = NULL; /* location of auth_tag within packet     */
    srtp_err_status_t status;
    size_t tag_len;
    srtp_stream_ctx_t *stream;
    size_t prefix_len;
    srtp_session_keys_t *session_keys = NULL;
<<<<<<< HEAD
=======
    uint8_t *mki_location = NULL;
    int advance_packet_index = 0;
    int xtn_hdr_length = 0;
    int xtn_profile_specific = 0;
    uint32_t xtn_hdr_profile_and_value = 0;
>>>>>>> 90d2345b

    debug_print0(mod_srtp, "function srtp_protect");

    /* Verify RTP header */
    status = srtp_validate_rtp_header(rtp, rtp_len);
    if (status) {
        return status;
    }

    /* check the packet length - it must at least contain a full header */
    if (rtp_len < octets_in_rtp_header) {
        return srtp_err_status_bad_param;
    }

    /*
     * look up ssrc in srtp_stream list, and process the packet with
     * the appropriate stream.  if we haven't seen this stream before,
     * there's a template key for this srtp_session, and the cipher
     * supports key-sharing, then we assume that a new stream using
     * that key has just started up
     */
    stream = srtp_get_stream(ctx, hdr->ssrc);
    if (stream == NULL) {
        if (ctx->stream_template != NULL) {
            srtp_stream_ctx_t *new_stream;

            /* allocate and initialize a new stream */
            status =
                srtp_stream_clone(ctx->stream_template, hdr->ssrc, &new_stream);
            if (status) {
                return status;
            }

            /* add new stream to the list */
            status = srtp_insert_or_dealloc_stream(ctx->stream_list, new_stream,
                                                   ctx->stream_template);
            if (status) {
                return status;
            }

            /* set direction to outbound */
            new_stream->direction = dir_srtp_sender;

            /* set stream (the pointer used in this function) */
            stream = new_stream;
        } else {
            /* no template stream, so we return an error */
            return srtp_err_status_no_ctx;
        }
    }

    /*
     * verify that stream is for sending traffic - this check will
     * detect SSRC collisions, since a stream that appears in both
     * srtp_protect() and srtp_unprotect() will fail this test in one of
     * those functions.
     */

    if (stream->direction != dir_srtp_sender) {
        if (stream->direction == dir_unknown) {
            stream->direction = dir_srtp_sender;
        } else {
            srtp_handle_event(ctx, stream, event_ssrc_collision);
        }
    }

    status = srtp_get_session_keys(stream, mki_index, &session_keys);
    if (status) {
        return status;
    }

    /*
     * Check if this is an AEAD stream (GCM mode).  If so, then dispatch
     * the request to our AEAD handler.
     */
    if (session_keys->rtp_cipher->algorithm == SRTP_AES_GCM_128 ||
        session_keys->rtp_cipher->algorithm == SRTP_AES_GCM_256) {
        return srtp_protect_aead(ctx, stream, rtp, rtp_len, srtp, srtp_len,
                                 session_keys);
    }

    /*
     * update the key usage limit, and check it to make sure that we
     * didn't just hit either the soft limit or the hard limit, and call
     * the event handler if we hit either.
     */
    switch (srtp_key_limit_update(session_keys->limit)) {
    case srtp_key_event_normal:
        break;
    case srtp_key_event_soft_limit:
        srtp_handle_event(ctx, stream, event_key_soft_limit);
        break;
    case srtp_key_event_hard_limit:
        srtp_handle_event(ctx, stream, event_key_hard_limit);
        return srtp_err_status_key_expired;
    default:
        break;
    }

    /* get tag length from stream */
    tag_len = srtp_auth_get_tag_length(session_keys->rtp_auth);

    /*
     * find starting point for encryption and length of data to be
     * encrypted - the encrypted portion starts after the rtp header
     * extension, if present; otherwise, it starts after the last csrc,
     * if any are present
     */
<<<<<<< HEAD
    enc_start = srtp_get_rtp_hdr_len(hdr);
    if (hdr->x == 1) {
        enc_start += srtp_get_rtp_xtn_hdr_len(hdr, rtp);
=======
    if (stream->rtp_services & sec_serv_conf) {
        /* Cryptex can only encrypt CSRCS if header extension is present*/
        if (stream->use_cryptex && hdr->cc && !hdr->x) {
            return srtp_err_status_parse_err;
        }
        if (hdr->x == 1) {
            xtn_hdr = (srtp_hdr_xtnd_t *)(uint32_t *)hdr +
                      uint32s_in_rtp_header + hdr->cc;
            xtn_hdr_length = ntohs(xtn_hdr->length);
            xtn_profile_specific = ntohs(xtn_hdr->profile_specific);
        }
        /* If no header extension is present cryptex has no effect */
        if (stream->use_cryptex && hdr->x) {
            /* Change profiles by cryptex values */
            if (xtn_profile_specific == 0xbede) {
                xtn_hdr_profile_and_value =
                    htonl(0xc0de << 16 | xtn_hdr_length);
            } else if (xtn_profile_specific == 0x1000) {
                xtn_hdr_profile_and_value =
                    htonl(0xc2de << 16 | xtn_hdr_length);
            } else {
                return srtp_err_status_parse_err;
            }
            /* Get CSRCs block position or profile if no CSRCs */
            uint32_t *csrcs = (uint32_t *)hdr + uint32s_in_rtp_header;
            /* Move CSRCS so block is contiguous with extension header block */
            for (unsigned char i = hdr->cc; i > 0; --i)
                csrcs[i] = csrcs[i - 1];
            /* Move profile and length before the CSRCs */
            csrcs[0] = xtn_hdr_profile_and_value;
            /* Start encrypting in the CSRCS block new position */
            enc_start = csrcs + 1;
        } else {
            enc_start = (uint32_t *)hdr + uint32s_in_rtp_header + hdr->cc;
            if (hdr->x == 1) {
                enc_start += (xtn_hdr_length + 1);
            }
        }
        /* note: the passed size is without the auth tag */
        if (!((uint8_t *)enc_start <= (uint8_t *)hdr + *pkt_octet_len))
            return srtp_err_status_parse_err;
        enc_octet_len =
            (int)(*pkt_octet_len - ((uint8_t *)enc_start - (uint8_t *)hdr));
        if (enc_octet_len < 0)
            return srtp_err_status_parse_err;
    } else {
        enc_start = NULL;
>>>>>>> 90d2345b
    }

    if (enc_start > rtp_len) {
        return srtp_err_status_parse_err;
    }
    enc_octet_len = rtp_len - enc_start;

    /* check output length */
    if (*srtp_len < rtp_len + stream->mki_size + tag_len) {
        return srtp_err_status_buffer_small;
    }

    /* if not-inplace then need to copy full rtp header */
    if (rtp != srtp) {
        memcpy(srtp, rtp, enc_start);
    }

    if (stream->use_mki) {
        srtp_inject_mki(srtp + rtp_len, session_keys, stream->mki_size);
    }

    /*
     * if we're providing authentication, set the auth_start and auth_tag
     * pointers to the proper locations; otherwise, set auth_start to NULL
     * to indicate that no authentication is needed
     */
    if (stream->rtp_services & sec_serv_auth) {
        auth_start = srtp;
        auth_tag = srtp + rtp_len + stream->mki_size;
    } else {
        auth_start = NULL;
        auth_tag = NULL;
    }

    /*
     * estimate the packet index using the start of the replay window
     * and the sequence number from the header
     */
    status = srtp_get_est_pkt_index(hdr, stream, &est, &delta);

    if (status && (status != srtp_err_status_pkt_idx_adv)) {
        return status;
    }

    if (status == srtp_err_status_pkt_idx_adv) {
        srtp_rdbx_set_roc_seq(&stream->rtp_rdbx, (uint32_t)(est >> 16),
                              (uint16_t)(est & 0xFFFF));
        stream->pending_roc = 0;
        srtp_rdbx_add_index(&stream->rtp_rdbx, 0);
    } else {
        status = srtp_rdbx_check(&stream->rtp_rdbx, delta);
        if (status) {
            if (status != srtp_err_status_replay_fail ||
                !stream->allow_repeat_tx)
                return status; /* we've been asked to reuse an index */
        }
        srtp_rdbx_add_index(&stream->rtp_rdbx, delta);
    }

    debug_print(mod_srtp, "estimated packet index: %016" PRIx64, est);

    /*
     * if we're using rindael counter mode, set nonce and seq
     */
    if (session_keys->rtp_cipher->type->id == SRTP_AES_ICM_128 ||
        session_keys->rtp_cipher->type->id == SRTP_AES_ICM_192 ||
        session_keys->rtp_cipher->type->id == SRTP_AES_ICM_256) {
        v128_t iv;

        iv.v32[0] = 0;
        iv.v32[1] = hdr->ssrc;
        iv.v64[1] = be64_to_cpu(est << 16);
        status = srtp_cipher_set_iv(session_keys->rtp_cipher, (uint8_t *)&iv,
                                    srtp_direction_encrypt);
        if (!status && session_keys->rtp_xtn_hdr_cipher) {
            status = srtp_cipher_set_iv(session_keys->rtp_xtn_hdr_cipher,
                                        (uint8_t *)&iv, srtp_direction_encrypt);
        }
    } else {
        v128_t iv;

        /* otherwise, set the index to est */
        iv.v64[0] = 0;
        iv.v64[1] = be64_to_cpu(est);
        status = srtp_cipher_set_iv(session_keys->rtp_cipher, (uint8_t *)&iv,
                                    srtp_direction_encrypt);
        if (!status && session_keys->rtp_xtn_hdr_cipher) {
            status = srtp_cipher_set_iv(session_keys->rtp_xtn_hdr_cipher,
                                        (uint8_t *)&iv, srtp_direction_encrypt);
        }
    }
    if (status) {
        return srtp_err_status_cipher_fail;
    }

    /* shift est, put into network byte order */
    est = be64_to_cpu(est << 16);

    /*
     * if we're authenticating using a universal hash, put the keystream
     * prefix into the authentication tag
     */
    if (auth_start) {
        prefix_len = srtp_auth_get_prefix_length(session_keys->rtp_auth);
        if (prefix_len) {
            status = srtp_cipher_output(session_keys->rtp_cipher, auth_tag,
                                        &prefix_len);
            if (status) {
                return srtp_err_status_cipher_fail;
            }
            debug_print(mod_srtp, "keystream prefix: %s",
                        srtp_octet_string_hex_string(auth_tag, prefix_len));
        }
    }

    if (hdr->x == 1 && session_keys->rtp_xtn_hdr_cipher) {
        /*
         * extensions header encryption RFC 6904
         */
        status = srtp_process_header_encryption(
            stream, srtp_get_rtp_xtn_hdr(hdr, srtp), session_keys);
        if (status) {
            return status;
        }
    }

    /* if we're encrypting, exor keystream into the message */
    if (stream->rtp_services & sec_serv_conf) {
        status = srtp_cipher_encrypt(session_keys->rtp_cipher, rtp + enc_start,
                                     enc_octet_len, srtp + enc_start,
                                     &enc_octet_len);
        if (status) {
            return srtp_err_status_cipher_fail;
<<<<<<< HEAD
        }
    } else if (rtp != srtp) {
        /* if no encryption and not-inplace then need to copy rest of packet */
        memcpy(srtp + enc_start, rtp + enc_start, enc_octet_len);
=======
        /* Restore CSRCs block before sending if using cryptex */
        if (stream->use_cryptex && xtn_hdr && hdr->cc) {
            /* Restore CSRCS to its original position */
            uint32_t *csrcs = (uint32_t *)hdr + uint32s_in_rtp_header;
            for (unsigned char i = 0; i < hdr->cc; ++i)
                csrcs[i] = csrcs[i + 1];
            /* Restore extension header profile and length */
            *(uint32_t *)xtn_hdr = xtn_hdr_profile_and_value;
        }
>>>>>>> 90d2345b
    }

    /*
     *  if we're authenticating, run authentication function and put result
     *  into the auth_tag
     */
    if (auth_start) {
        /* initialize auth func context */
        status = srtp_auth_start(session_keys->rtp_auth);
        if (status) {
            return status;
        }

        /* run auth func over packet */
        status = srtp_auth_update(session_keys->rtp_auth, auth_start, rtp_len);
        if (status) {
            return status;
        }

        /* run auth func over ROC, put result into auth_tag */
        debug_print(mod_srtp, "estimated packet index: %016" PRIx64, est);
        status = srtp_auth_compute(session_keys->rtp_auth, (uint8_t *)&est, 4,
                                   auth_tag);
        debug_print(mod_srtp, "srtp auth tag:    %s",
                    srtp_octet_string_hex_string(auth_tag, tag_len));
        if (status) {
            return status;
        }
    }

    *srtp_len = enc_start + enc_octet_len;

    /* increase the packet length by the length of the auth tag */
    *srtp_len += tag_len;

    /* increate the packet length by the mki size if used */
    *srtp_len += stream->mki_size;

    return srtp_err_status_ok;
}

srtp_err_status_t srtp_unprotect(srtp_t ctx,
                                 const uint8_t *srtp,
                                 size_t srtp_len,
                                 uint8_t *rtp,
                                 size_t *rtp_len)
{
    const srtp_hdr_t *hdr = (const srtp_hdr_t *)srtp;
    size_t enc_start;               /* pointer to start of encrypted portion  */
    const uint8_t *auth_start;      /* pointer to start of auth. portion      */
    size_t enc_octet_len = 0;       /* number of octets in encrypted portion  */
    const uint8_t *auth_tag = NULL; /* location of auth_tag within packet     */
    srtp_xtd_seq_num_t est;         /* estimated xtd_seq_num_t of *hdr        */
    ssize_t delta;                  /* delta of local pkt idx and that in hdr */
    v128_t iv;
    srtp_err_status_t status;
    srtp_stream_ctx_t *stream;
    uint8_t tmp_tag[SRTP_MAX_TAG_LEN];
    size_t tag_len, prefix_len;
    srtp_session_keys_t *session_keys = NULL;
    bool advance_packet_index = false;
    uint32_t roc_to_set = 0;
    uint16_t seq_to_set = 0;
    int xtn_hdr_length = 0;
    int xtn_profile_specific = 0;
    unsigned int use_cryptex = 0;
    uint32_t xtn_hdr_profile_and_value = 0;

    debug_print0(mod_srtp, "function srtp_unprotect");

    /* Verify RTP header */
    status = srtp_validate_rtp_header(srtp, srtp_len);
    if (status) {
        return status;
    }

    /* check the packet length - it must at least contain a full header */
    if (srtp_len < octets_in_rtp_header) {
        return srtp_err_status_bad_param;
    }

    /*
     * look up ssrc in srtp_stream list, and process the packet with
     * the appropriate stream.  if we haven't seen this stream before,
     * there's only one key for this srtp_session, and the cipher
     * supports key-sharing, then we assume that a new stream using
     * that key has just started up
     */
    stream = srtp_get_stream(ctx, hdr->ssrc);
    if (stream == NULL) {
        if (ctx->stream_template != NULL) {
            stream = ctx->stream_template;
            debug_print(mod_srtp, "using provisional stream (SSRC: 0x%08x)",
                        (unsigned int)ntohl(hdr->ssrc));

            /*
             * set estimated packet index to sequence number from header,
             * and set delta equal to the same value
             */
            est = (srtp_xtd_seq_num_t)ntohs(hdr->seq);
            delta = (int)est;
        } else {
            /*
             * no stream corresponding to SSRC found, and we don't do
             * key-sharing, so return an error
             */
            return srtp_err_status_no_ctx;
        }
    } else {
        status = srtp_get_est_pkt_index(hdr, stream, &est, &delta);

        if (status && (status != srtp_err_status_pkt_idx_adv)) {
            return status;
        }

        if (status == srtp_err_status_pkt_idx_adv) {
            advance_packet_index = true;
            roc_to_set = (uint32_t)(est >> 16);
            seq_to_set = (uint16_t)(est & 0xFFFF);
        }

        /* check replay database */
        if (!advance_packet_index) {
            status = srtp_rdbx_check(&stream->rtp_rdbx, delta);
            if (status) {
                return status;
            }
        }
    }

    debug_print(mod_srtp, "estimated u_packet index: %016" PRIx64, est);

    /* Determine if MKI is being used and what session keys should be used */
    status =
        srtp_get_session_keys_for_packet(stream, srtp, srtp_len, &session_keys);
    if (status) {
        return status;
    }

    /*
     * Check if this is an AEAD stream (GCM mode).  If so, then dispatch
     * the request to our AEAD handler.
     */
    if (session_keys->rtp_cipher->algorithm == SRTP_AES_GCM_128 ||
        session_keys->rtp_cipher->algorithm == SRTP_AES_GCM_256) {
        return srtp_unprotect_aead(ctx, stream, delta, est, srtp, srtp_len, rtp,
                                   rtp_len, session_keys, advance_packet_index);
    }

    /* get tag length from stream */
    tag_len = srtp_auth_get_tag_length(session_keys->rtp_auth);

    /*
     * set the cipher's IV properly, depending on whatever cipher we
     * happen to be using
     */
    if (session_keys->rtp_cipher->type->id == SRTP_AES_ICM_128 ||
        session_keys->rtp_cipher->type->id == SRTP_AES_ICM_192 ||
        session_keys->rtp_cipher->type->id == SRTP_AES_ICM_256) {
        /* aes counter mode */
        iv.v32[0] = 0;
        iv.v32[1] = hdr->ssrc; /* still in network order */
        iv.v64[1] = be64_to_cpu(est << 16);
        status = srtp_cipher_set_iv(session_keys->rtp_cipher, (uint8_t *)&iv,
                                    srtp_direction_decrypt);
        if (!status && session_keys->rtp_xtn_hdr_cipher) {
            status = srtp_cipher_set_iv(session_keys->rtp_xtn_hdr_cipher,
                                        (uint8_t *)&iv, srtp_direction_decrypt);
        }
    } else {
        /* no particular format - set the iv to the packet index */
        iv.v64[0] = 0;
        iv.v64[1] = be64_to_cpu(est);
        status = srtp_cipher_set_iv(session_keys->rtp_cipher, (uint8_t *)&iv,
                                    srtp_direction_decrypt);
        if (!status && session_keys->rtp_xtn_hdr_cipher) {
            status = srtp_cipher_set_iv(session_keys->rtp_xtn_hdr_cipher,
                                        (uint8_t *)&iv, srtp_direction_decrypt);
        }
    }
    if (status) {
        return srtp_err_status_cipher_fail;
    }

    /* shift est, put into network byte order */
    est = be64_to_cpu(est << 16);

<<<<<<< HEAD
    enc_start = srtp_get_rtp_hdr_len(hdr);
    if (hdr->x == 1) {
        enc_start += srtp_get_rtp_xtn_hdr_len(hdr, srtp);
    }

    if (enc_start > srtp_len - tag_len - stream->mki_size) {
        return srtp_err_status_parse_err;
    }
    enc_octet_len = srtp_len - enc_start - stream->mki_size - tag_len;

    /* check output length */
    if (*rtp_len < srtp_len - stream->mki_size - tag_len) {
        return srtp_err_status_buffer_small;
    }

    /* if not-inplace then need to copy full rtp header */
    if (srtp != rtp) {
        memcpy(rtp, srtp, enc_start);
    }

=======
>>>>>>> 90d2345b
    /*
     * if we're providing authentication, set the auth_start and auth_tag
     * pointers to the proper locations; otherwise, set auth_start to NULL
     * to indicate that no authentication is needed
     */
    if (stream->rtp_services & sec_serv_auth) {
        auth_start = srtp;
        auth_tag = srtp + srtp_len - tag_len;
    } else {
        auth_start = NULL;
        auth_tag = NULL;
    }

    /*
     * if we expect message authentication, run the authentication
     * function and compare the result with the value of the auth_tag
     */
    if (auth_start) {
        /*
         * if we're using a universal hash, then we need to compute the
         * keystream prefix for encrypting the universal hash output
         *
         * if the keystream prefix length is zero, then we know that
         * the authenticator isn't using a universal hash function
         */
        if (session_keys->rtp_auth->prefix_len != 0) {
            prefix_len = srtp_auth_get_prefix_length(session_keys->rtp_auth);
            status = srtp_cipher_output(session_keys->rtp_cipher, tmp_tag,
                                        &prefix_len);
            debug_print(mod_srtp, "keystream prefix: %s",
                        srtp_octet_string_hex_string(tmp_tag, prefix_len));
            if (status) {
                return srtp_err_status_cipher_fail;
            }
        }

        /* initialize auth func context */
        status = srtp_auth_start(session_keys->rtp_auth);
        if (status) {
            return status;
        }

        /* now compute auth function over packet */
        status = srtp_auth_update(session_keys->rtp_auth, auth_start,
                                  srtp_len - tag_len - stream->mki_size);
        if (status) {
            return status;
        }

        /* run auth func over ROC, then write tmp tag */
        status = srtp_auth_compute(session_keys->rtp_auth, (uint8_t *)&est, 4,
                                   tmp_tag);

        debug_print(mod_srtp, "computed auth tag:    %s",
                    srtp_octet_string_hex_string(tmp_tag, tag_len));
        debug_print(mod_srtp, "packet auth tag:      %s",
                    srtp_octet_string_hex_string(auth_tag, tag_len));
        if (status) {
            return srtp_err_status_auth_fail;
        }

        if (!srtp_octet_string_equal(tmp_tag, auth_tag, tag_len)) {
            return srtp_err_status_auth_fail;
        }
    }

    /*
     * find starting point for decryption and length of data to be
     * decrypted - the encrypted portion starts after the rtp header
     * extension, if present; otherwise, it starts after the last csrc,
     * if any are present
     *
     * if we're not providing confidentiality, set enc_start to NULL
     */
    if (stream->rtp_services & sec_serv_conf) {
        if (hdr->x == 1) {
            xtn_hdr = (srtp_hdr_xtnd_t *)(uint32_t *)hdr +
                      uint32s_in_rtp_header + hdr->cc;
            xtn_hdr_length = ntohs(xtn_hdr->length);
            xtn_profile_specific = ntohs(xtn_hdr->profile_specific);
        }

        /* Check if the profile is the one for cryptex */
        if (xtn_profile_specific == 0xc0de || xtn_profile_specific == 0xc2de) {
            /* Get the 4 bytes of defined by profile and length */
            xtn_hdr_profile_and_value = *(uint32_t *)xtn_hdr;
            /* Get CSRCs block position or profile if no CSRCs */
            uint32_t *csrcs = (uint32_t *)hdr + uint32s_in_rtp_header;
            /* Move CSRCS so block is contiguous with extension header block */
            for (unsigned char i = hdr->cc; i > 0; --i)
                csrcs[i] = csrcs[i - 1];
            /* Move defined by profile before the CSRCs block */
            csrcs[0] = xtn_hdr_profile_and_value;
            /* Start encrypting in the CSRCS block new position */
            enc_start = csrcs + 1;
            use_cryptex = 1;
        } else {
            enc_start = (uint32_t *)hdr + uint32s_in_rtp_header + hdr->cc;
            if (hdr->x == 1) {
                enc_start += (xtn_hdr_length + 1);
            }
        }
        if (!((uint8_t *)enc_start <=
              (uint8_t *)hdr + (*pkt_octet_len - tag_len - mki_size)))
            return srtp_err_status_parse_err;
        enc_octet_len = (uint32_t)(*pkt_octet_len - tag_len - mki_size -
                                   ((uint8_t *)enc_start - (uint8_t *)hdr));
    } else {
        enc_start = NULL;
    }

    /*
     * update the key usage limit, and check it to make sure that we
     * didn't just hit either the soft limit or the hard limit, and call
     * the event handler if we hit either.
     */
    switch (srtp_key_limit_update(session_keys->limit)) {
    case srtp_key_event_normal:
        break;
    case srtp_key_event_soft_limit:
        srtp_handle_event(ctx, stream, event_key_soft_limit);
        break;
    case srtp_key_event_hard_limit:
        srtp_handle_event(ctx, stream, event_key_hard_limit);
        return srtp_err_status_key_expired;
    default:
        break;
    }

    if (hdr->x == 1 && session_keys->rtp_xtn_hdr_cipher) {
        /* extensions header encryption RFC 6904 */
        status = srtp_process_header_encryption(
            stream, srtp_get_rtp_xtn_hdr(hdr, rtp), session_keys);
        if (status) {
            return status;
        }
    }

    /* if we're decrypting, add keystream into ciphertext */
    if (stream->rtp_services & sec_serv_conf) {
        status =
            srtp_cipher_decrypt(session_keys->rtp_cipher, srtp + enc_start,
                                enc_octet_len, rtp + enc_start, &enc_octet_len);
        if (status) {
            return srtp_err_status_cipher_fail;
<<<<<<< HEAD
        }
    } else if (rtp != srtp) {
        /* if no encryption and not-inplace then need to copy rest of packet */
        memcpy(rtp + enc_start, srtp + enc_start, enc_octet_len);
=======

        if (use_cryptex) {
            uint32_t *csrcs = (uint32_t *)hdr + uint32s_in_rtp_header;
            /* Restore CSRCS to its original position */
            for (unsigned char i = 0; i < hdr->cc; ++i)
                csrcs[i] = csrcs[i + 1];
            /* Restore extension header and change profiles by cryptex values*/
            xtn_hdr->length = htons(xtn_hdr_length);
            if (xtn_profile_specific == 0xc0de) {
                xtn_hdr->profile_specific = htons(0xbede);
            } else if (xtn_profile_specific == 0xc2de) {
                xtn_hdr->profile_specific = htons(0x1000);
            } else {
                return srtp_err_status_parse_err;
            }
        }
>>>>>>> 90d2345b
    }

    /*
     * verify that stream is for received traffic - this check will
     * detect SSRC collisions, since a stream that appears in both
     * srtp_protect() and srtp_unprotect() will fail this test in one of
     * those functions.
     *
     * we do this check *after* the authentication check, so that the
     * latter check will catch any attempts to fool us into thinking
     * that we've got a collision
     */
    if (stream->direction != dir_srtp_receiver) {
        if (stream->direction == dir_unknown) {
            stream->direction = dir_srtp_receiver;
        } else {
            srtp_handle_event(ctx, stream, event_ssrc_collision);
        }
    }

    /*
     * if the stream is a 'provisional' one, in which the template context
     * is used, then we need to allocate a new stream at this point, since
     * the authentication passed
     */
    if (stream == ctx->stream_template) {
        srtp_stream_ctx_t *new_stream;

        /*
         * allocate and initialize a new stream
         *
         * note that we indicate failure if we can't allocate the new
         * stream, and some implementations will want to not return
         * failure here
         */
        status =
            srtp_stream_clone(ctx->stream_template, hdr->ssrc, &new_stream);
        if (status) {
            return status;
        }

        /* add new stream to the list */
        status = srtp_insert_or_dealloc_stream(ctx->stream_list, new_stream,
                                               ctx->stream_template);
        if (status) {
            return status;
        }

        /* set stream (the pointer used in this function) */
        stream = new_stream;
    }

    /*
     * the message authentication function passed, so add the packet
     * index into the replay database
     */
    if (advance_packet_index) {
        srtp_rdbx_set_roc_seq(&stream->rtp_rdbx, roc_to_set, seq_to_set);
        stream->pending_roc = 0;
        srtp_rdbx_add_index(&stream->rtp_rdbx, 0);
    } else {
        srtp_rdbx_add_index(&stream->rtp_rdbx, delta);
    }

    *rtp_len = enc_start + enc_octet_len;

    return srtp_err_status_ok;
}

srtp_err_status_t srtp_init(void)
{
    srtp_err_status_t status;

    /* initialize crypto kernel */
    status = srtp_crypto_kernel_init();
    if (status) {
        return status;
    }

    /* load srtp debug module into the kernel */
    status = srtp_crypto_kernel_load_debug_module(&mod_srtp);
    if (status) {
        return status;
    }

    return srtp_err_status_ok;
}

srtp_err_status_t srtp_shutdown(void)
{
    srtp_err_status_t status;

    /* shut down crypto kernel */
    status = srtp_crypto_kernel_shutdown();
    if (status) {
        return status;
    }

    /* shutting down crypto kernel frees the srtp debug module as well */

    return srtp_err_status_ok;
}

srtp_stream_ctx_t *srtp_get_stream(srtp_t srtp, uint32_t ssrc)
{
    return srtp_stream_list_get(srtp->stream_list, ssrc);
}

srtp_err_status_t srtp_dealloc(srtp_t session)
{
    srtp_err_status_t status;

    /*
     * we take a conservative deallocation strategy - if we encounter an
     * error deallocating a stream, then we stop trying to deallocate
     * memory and just return an error
     */

    /* deallocate streams */
    status = srtp_remove_and_dealloc_streams(session->stream_list,
                                             session->stream_template);
    if (status) {
        return status;
    }

    /* deallocate stream template, if there is one */
    if (session->stream_template != NULL) {
        status = srtp_stream_dealloc(session->stream_template, NULL);
        if (status) {
            return status;
        }
    }

    /* deallocate stream list */
    status = srtp_stream_list_dealloc(session->stream_list);
    if (status) {
        return status;
    }

    /* deallocate session context */
    srtp_crypto_free(session);

    return srtp_err_status_ok;
}

srtp_err_status_t srtp_stream_add(srtp_t session, const srtp_policy_t *policy)
{
    srtp_err_status_t status;
    srtp_stream_t tmp;

    /* sanity check arguments */
    if (session == NULL) {
        return srtp_err_status_bad_param;
    }

    status = srtp_valid_policy(policy);
    if (status != srtp_err_status_ok) {
        return status;
    }

    /* allocate stream  */
    status = srtp_stream_alloc(&tmp, policy);
    if (status) {
        return status;
    }

    /* initialize stream  */
    status = srtp_stream_init(tmp, policy);
    if (status) {
        srtp_stream_dealloc(tmp, NULL);
        return status;
    }

    /*
     * set the head of the stream list or the template to point to the
     * stream that we've just alloced and init'ed, depending on whether
     * or not it has a wildcard SSRC value or not
     *
     * if the template stream has already been set, then the policy is
     * inconsistent, so we return a bad_param error code
     */
    switch (policy->ssrc.type) {
    case (ssrc_any_outbound):
        if (session->stream_template) {
            srtp_stream_dealloc(tmp, NULL);
            return srtp_err_status_bad_param;
        }
        session->stream_template = tmp;
        session->stream_template->direction = dir_srtp_sender;
        break;
    case (ssrc_any_inbound):
        if (session->stream_template) {
            srtp_stream_dealloc(tmp, NULL);
            return srtp_err_status_bad_param;
        }
        session->stream_template = tmp;
        session->stream_template->direction = dir_srtp_receiver;
        break;
    case (ssrc_specific):
        status = srtp_insert_or_dealloc_stream(session->stream_list, tmp,
                                               session->stream_template);
        if (status) {
            return status;
        }
        break;
    case (ssrc_undefined):
    default:
        srtp_stream_dealloc(tmp, NULL);
        return srtp_err_status_bad_param;
    }

    return srtp_err_status_ok;
}

srtp_err_status_t srtp_create(srtp_t *session, /* handle for session     */
                              const srtp_policy_t *policy)
{ /* SRTP policy (list)     */
    srtp_err_status_t stat;
    srtp_ctx_t *ctx;

    /* sanity check arguments */
    if (session == NULL) {
        return srtp_err_status_bad_param;
    }

    if (policy) {
        stat = srtp_valid_policy(policy);
        if (stat != srtp_err_status_ok) {
            return stat;
        }
    }

    /* allocate srtp context and set ctx_ptr */
    ctx = (srtp_ctx_t *)srtp_crypto_alloc(sizeof(srtp_ctx_t));
    if (ctx == NULL) {
        return srtp_err_status_alloc_fail;
    }
    *session = ctx;

    ctx->stream_template = NULL;
    ctx->stream_list = NULL;
    ctx->user_data = NULL;

    /* allocate stream list */
    stat = srtp_stream_list_alloc(&ctx->stream_list);
    if (stat) {
        /* clean up everything */
        srtp_dealloc(*session);
        *session = NULL;
        return stat;
    }

    /*
     * loop over elements in the policy list, allocating and
     * initializing a stream for each element
     */
    while (policy != NULL) {
        stat = srtp_stream_add(ctx, policy);
        if (stat) {
            /* clean up everything */
            srtp_dealloc(*session);
            *session = NULL;
            return stat;
        }

        /* set policy to next item in list  */
        policy = policy->next;
    }

    return srtp_err_status_ok;
}

srtp_err_status_t srtp_stream_remove(srtp_t session, uint32_t ssrc)
{
    srtp_stream_ctx_t *stream;
    srtp_err_status_t status;

    /* sanity check arguments */
    if (session == NULL) {
        return srtp_err_status_bad_param;
    }

    /* find and remove stream from the list */
    stream = srtp_stream_list_get(session->stream_list, htonl(ssrc));
    if (stream == NULL) {
        return srtp_err_status_no_ctx;
    }

    srtp_stream_list_remove(session->stream_list, stream);

    /* deallocate the stream */
    status = srtp_stream_dealloc(stream, session->stream_template);
    if (status) {
        return status;
    }

    return srtp_err_status_ok;
}

srtp_err_status_t srtp_update(srtp_t session, const srtp_policy_t *policy)
{
    srtp_err_status_t stat;

    /* sanity check arguments */
    if (session == NULL) {
        return srtp_err_status_bad_param;
    }

    stat = srtp_valid_policy(policy);
    if (stat != srtp_err_status_ok) {
        return stat;
    }

    while (policy != NULL) {
        stat = srtp_stream_update(session, policy);
        if (stat) {
            return stat;
        }

        /* set policy to next item in list  */
        policy = policy->next;
    }
    return srtp_err_status_ok;
}

struct update_template_stream_data {
    srtp_err_status_t status;
    srtp_t session;
    srtp_stream_t new_stream_template;
    srtp_stream_list_t new_stream_list;
};

static bool update_template_stream_cb(srtp_stream_t stream, void *raw_data)
{
    struct update_template_stream_data *data =
        (struct update_template_stream_data *)raw_data;
    srtp_t session = data->session;
    uint32_t ssrc = stream->ssrc;
    srtp_xtd_seq_num_t old_index;
    srtp_rdb_t old_rtcp_rdb;

    /* old / non-template streams are copied unchanged */
    if (stream->session_keys[0].rtp_auth !=
        session->stream_template->session_keys[0].rtp_auth) {
        srtp_stream_list_remove(session->stream_list, stream);
        data->status = srtp_insert_or_dealloc_stream(
            data->new_stream_list, stream, session->stream_template);
        if (data->status) {
            return false;
        }
        return true;
    }

    /* save old extended seq */
    old_index = stream->rtp_rdbx.index;
    old_rtcp_rdb = stream->rtcp_rdb;

    /* remove stream */
    data->status = srtp_stream_remove(session, ntohl(ssrc));
    if (data->status) {
        return false;
    }

    /* allocate and initialize a new stream */
    data->status = srtp_stream_clone(data->new_stream_template, ssrc, &stream);
    if (data->status) {
        return false;
    }

    /* add new stream to the head of the new_stream_list */
    data->status = srtp_insert_or_dealloc_stream(data->new_stream_list, stream,
                                                 data->new_stream_template);
    if (data->status) {
        return false;
    }

    /* restore old extended seq */
    stream->rtp_rdbx.index = old_index;
    stream->rtcp_rdb = old_rtcp_rdb;

    return true;
}

static srtp_err_status_t is_update_policy_compatable(
    srtp_stream_t stream,
    const srtp_policy_t *policy)
{
    if (stream->use_mki != policy->use_mki) {
        return srtp_err_status_bad_param;
    }

    if (stream->use_mki && stream->mki_size != policy->mki_size) {
        return srtp_err_status_bad_param;
    }

    return srtp_err_status_ok;
}

static srtp_err_status_t update_template_streams(srtp_t session,
                                                 const srtp_policy_t *policy)
{
    srtp_err_status_t status;
    srtp_stream_t new_stream_template;
    srtp_stream_list_t new_stream_list;

    status = srtp_valid_policy(policy);
    if (status != srtp_err_status_ok) {
        return status;
    }

    if (session->stream_template == NULL) {
        return srtp_err_status_bad_param;
    }

    status = is_update_policy_compatable(session->stream_template, policy);
    if (status != srtp_err_status_ok) {
        return status;
    }

    /* allocate new template stream  */
    status = srtp_stream_alloc(&new_stream_template, policy);
    if (status) {
        return status;
    }

    /* initialize new template stream  */
    status = srtp_stream_init(new_stream_template, policy);
    if (status) {
        srtp_crypto_free(new_stream_template);
        return status;
    }

    /* allocate new stream list */
    status = srtp_stream_list_alloc(&new_stream_list);
    if (status) {
        srtp_crypto_free(new_stream_template);
        return status;
    }

    /* process streams */
    struct update_template_stream_data data = { srtp_err_status_ok, session,
                                                new_stream_template,
                                                new_stream_list };
    srtp_stream_list_for_each(session->stream_list, update_template_stream_cb,
                              &data);
    if (data.status) {
        /* free new allocations */
        srtp_remove_and_dealloc_streams(new_stream_list, new_stream_template);
        srtp_stream_list_dealloc(new_stream_list);
        srtp_stream_dealloc(new_stream_template, NULL);
        return data.status;
    }

    /* dealloc old list / template */
    srtp_remove_and_dealloc_streams(session->stream_list,
                                    session->stream_template);
    srtp_stream_list_dealloc(session->stream_list);
    srtp_stream_dealloc(session->stream_template, NULL);

    /* set new list / template */
    session->stream_template = new_stream_template;
    session->stream_list = new_stream_list;
    return srtp_err_status_ok;
}

static srtp_err_status_t stream_update(srtp_t session,
                                       const srtp_policy_t *policy)
{
    srtp_err_status_t status;
    srtp_xtd_seq_num_t old_index;
    srtp_rdb_t old_rtcp_rdb;
    srtp_stream_t stream;

    status = srtp_valid_policy(policy);
    if (status != srtp_err_status_ok) {
        return status;
    }

    stream = srtp_get_stream(session, htonl(policy->ssrc.value));
    if (stream == NULL) {
        return srtp_err_status_bad_param;
    }

    status = is_update_policy_compatable(stream, policy);
    if (status != srtp_err_status_ok) {
        return status;
    }

    /* save old extendard seq */
    old_index = stream->rtp_rdbx.index;
    old_rtcp_rdb = stream->rtcp_rdb;

    status = srtp_stream_remove(session, policy->ssrc.value);
    if (status) {
        return status;
    }

    status = srtp_stream_add(session, policy);
    if (status) {
        return status;
    }

    stream = srtp_get_stream(session, htonl(policy->ssrc.value));
    if (stream == NULL) {
        return srtp_err_status_fail;
    }

    /* restore old extended seq */
    stream->rtp_rdbx.index = old_index;
    stream->rtcp_rdb = old_rtcp_rdb;

    return srtp_err_status_ok;
}

srtp_err_status_t srtp_stream_update(srtp_t session,
                                     const srtp_policy_t *policy)
{
    srtp_err_status_t status;

    /* sanity check arguments */
    if (session == NULL) {
        return srtp_err_status_bad_param;
    }

    status = srtp_valid_policy(policy);
    if (status != srtp_err_status_ok) {
        return status;
    }

    switch (policy->ssrc.type) {
    case (ssrc_any_outbound):
    case (ssrc_any_inbound):
        status = update_template_streams(session, policy);
        break;
    case (ssrc_specific):
        status = stream_update(session, policy);
        break;
    case (ssrc_undefined):
    default:
        return srtp_err_status_bad_param;
    }

    return status;
}

/*
 * The default policy - provides a convenient way for callers to use
 * the default security policy
 *
 * The default policy is defined in RFC 3711
 * (Section 5. Default and mandatory-to-implement Transforms)
 *
 */

/*
 * NOTE: cipher_key_len is really key len (128 bits) plus salt len
 *  (112 bits)
 */
/* There are hard-coded 16's for base_key_len in the key generation code */

void srtp_crypto_policy_set_rtp_default(srtp_crypto_policy_t *p)
{
    p->cipher_type = SRTP_AES_ICM_128;
    p->cipher_key_len =
        SRTP_AES_ICM_128_KEY_LEN_WSALT; /* default 128 bits per RFC 3711 */
    p->auth_type = SRTP_HMAC_SHA1;
    p->auth_key_len = 20; /* default 160 bits per RFC 3711 */
    p->auth_tag_len = 10; /* default 80 bits per RFC 3711 */
    p->sec_serv = sec_serv_conf_and_auth;
}

void srtp_crypto_policy_set_rtcp_default(srtp_crypto_policy_t *p)
{
    p->cipher_type = SRTP_AES_ICM_128;
    p->cipher_key_len =
        SRTP_AES_ICM_128_KEY_LEN_WSALT; /* default 128 bits per RFC 3711 */
    p->auth_type = SRTP_HMAC_SHA1;
    p->auth_key_len = 20; /* default 160 bits per RFC 3711 */
    p->auth_tag_len = 10; /* default 80 bits per RFC 3711 */
    p->sec_serv = sec_serv_conf_and_auth;
}

void srtp_crypto_policy_set_aes_cm_128_hmac_sha1_32(srtp_crypto_policy_t *p)
{
    /*
     * corresponds to RFC 4568
     *
     * note that this crypto policy is intended for SRTP, but not SRTCP
     */

    p->cipher_type = SRTP_AES_ICM_128;
    p->cipher_key_len =
        SRTP_AES_ICM_128_KEY_LEN_WSALT; /* 128 bit key, 112 bit salt */
    p->auth_type = SRTP_HMAC_SHA1;
    p->auth_key_len = 20; /* 160 bit key               */
    p->auth_tag_len = 4;  /* 32 bit tag                */
    p->sec_serv = sec_serv_conf_and_auth;
}

void srtp_crypto_policy_set_aes_cm_128_null_auth(srtp_crypto_policy_t *p)
{
    /*
     * corresponds to RFC 4568
     *
     * note that this crypto policy is intended for SRTP, but not SRTCP
     */

    p->cipher_type = SRTP_AES_ICM_128;
    p->cipher_key_len =
        SRTP_AES_ICM_128_KEY_LEN_WSALT; /* 128 bit key, 112 bit salt */
    p->auth_type = SRTP_NULL_AUTH;
    p->auth_key_len = 0;
    p->auth_tag_len = 0;
    p->sec_serv = sec_serv_conf;
}

void srtp_crypto_policy_set_null_cipher_hmac_sha1_80(srtp_crypto_policy_t *p)
{
    /*
     * corresponds to RFC 4568
     */

    p->cipher_type = SRTP_NULL_CIPHER;
    p->cipher_key_len =
        SRTP_AES_ICM_128_KEY_LEN_WSALT; /* 128 bit key, 112 bit salt */
    p->auth_type = SRTP_HMAC_SHA1;
    p->auth_key_len = 20;
    p->auth_tag_len = 10;
    p->sec_serv = sec_serv_auth;
}

void srtp_crypto_policy_set_null_cipher_hmac_null(srtp_crypto_policy_t *p)
{
    /*
     * Should only be used for testing
     */

    p->cipher_type = SRTP_NULL_CIPHER;
    p->cipher_key_len =
        SRTP_AES_ICM_128_KEY_LEN_WSALT; /* 128 bit key, 112 bit salt */
    p->auth_type = SRTP_NULL_AUTH;
    p->auth_key_len = 0;
    p->auth_tag_len = 0;
    p->sec_serv = sec_serv_none;
}

void srtp_crypto_policy_set_aes_cm_256_hmac_sha1_80(srtp_crypto_policy_t *p)
{
    /*
     * corresponds to RFC 6188
     */

    p->cipher_type = SRTP_AES_ICM_256;
    p->cipher_key_len = SRTP_AES_ICM_256_KEY_LEN_WSALT;
    p->auth_type = SRTP_HMAC_SHA1;
    p->auth_key_len = 20; /* default 160 bits per RFC 3711 */
    p->auth_tag_len = 10; /* default 80 bits per RFC 3711 */
    p->sec_serv = sec_serv_conf_and_auth;
}

void srtp_crypto_policy_set_aes_cm_256_hmac_sha1_32(srtp_crypto_policy_t *p)
{
    /*
     * corresponds to RFC 6188
     *
     * note that this crypto policy is intended for SRTP, but not SRTCP
     */

    p->cipher_type = SRTP_AES_ICM_256;
    p->cipher_key_len = SRTP_AES_ICM_256_KEY_LEN_WSALT;
    p->auth_type = SRTP_HMAC_SHA1;
    p->auth_key_len = 20; /* default 160 bits per RFC 3711 */
    p->auth_tag_len = 4;  /* default 80 bits per RFC 3711 */
    p->sec_serv = sec_serv_conf_and_auth;
}

/*
 * AES-256 with no authentication.
 */
void srtp_crypto_policy_set_aes_cm_256_null_auth(srtp_crypto_policy_t *p)
{
    p->cipher_type = SRTP_AES_ICM_256;
    p->cipher_key_len = SRTP_AES_ICM_256_KEY_LEN_WSALT;
    p->auth_type = SRTP_NULL_AUTH;
    p->auth_key_len = 0;
    p->auth_tag_len = 0;
    p->sec_serv = sec_serv_conf;
}

void srtp_crypto_policy_set_aes_cm_192_hmac_sha1_80(srtp_crypto_policy_t *p)
{
    /*
     * corresponds to RFC 6188
     */

    p->cipher_type = SRTP_AES_ICM_192;
    p->cipher_key_len = SRTP_AES_ICM_192_KEY_LEN_WSALT;
    p->auth_type = SRTP_HMAC_SHA1;
    p->auth_key_len = 20; /* default 160 bits per RFC 3711 */
    p->auth_tag_len = 10; /* default 80 bits per RFC 3711 */
    p->sec_serv = sec_serv_conf_and_auth;
}

void srtp_crypto_policy_set_aes_cm_192_hmac_sha1_32(srtp_crypto_policy_t *p)
{
    /*
     * corresponds to RFC 6188
     *
     * note that this crypto policy is intended for SRTP, but not SRTCP
     */

    p->cipher_type = SRTP_AES_ICM_192;
    p->cipher_key_len = SRTP_AES_ICM_192_KEY_LEN_WSALT;
    p->auth_type = SRTP_HMAC_SHA1;
    p->auth_key_len = 20; /* default 160 bits per RFC 3711 */
    p->auth_tag_len = 4;  /* default 80 bits per RFC 3711 */
    p->sec_serv = sec_serv_conf_and_auth;
}

/*
 * AES-192 with no authentication.
 */
void srtp_crypto_policy_set_aes_cm_192_null_auth(srtp_crypto_policy_t *p)
{
    p->cipher_type = SRTP_AES_ICM_192;
    p->cipher_key_len = SRTP_AES_ICM_192_KEY_LEN_WSALT;
    p->auth_type = SRTP_NULL_AUTH;
    p->auth_key_len = 0;
    p->auth_tag_len = 0;
    p->sec_serv = sec_serv_conf;
}

/*
 * AES-128 GCM mode with 16 octet auth tag.
 */
void srtp_crypto_policy_set_aes_gcm_128_16_auth(srtp_crypto_policy_t *p)
{
    p->cipher_type = SRTP_AES_GCM_128;
    p->cipher_key_len = SRTP_AES_GCM_128_KEY_LEN_WSALT;
    p->auth_type = SRTP_NULL_AUTH; /* GCM handles the auth for us */
    p->auth_key_len = 0;
    p->auth_tag_len = 16; /* 16 octet tag length */
    p->sec_serv = sec_serv_conf_and_auth;
}

/*
 * AES-256 GCM mode with 16 octet auth tag.
 */
void srtp_crypto_policy_set_aes_gcm_256_16_auth(srtp_crypto_policy_t *p)
{
    p->cipher_type = SRTP_AES_GCM_256;
    p->cipher_key_len = SRTP_AES_GCM_256_KEY_LEN_WSALT;
    p->auth_type = SRTP_NULL_AUTH; /* GCM handles the auth for us */
    p->auth_key_len = 0;
    p->auth_tag_len = 16; /* 16 octet tag length */
    p->sec_serv = sec_serv_conf_and_auth;
}

/*
 * secure rtcp functions
 */

/*
 * AEAD uses a new IV formation method.  This function implements
 * section 9.1 (SRTCP IV Formation for AES-GCM) from RFC7714.
 * The calculation is defined as, where (+) is the xor operation:
 *
 *                0  1  2  3  4  5  6  7  8  9 10 11
 *               +--+--+--+--+--+--+--+--+--+--+--+--+
 *               |00|00|    SSRC   |00|00|0+SRTCP Idx|---+
 *               +--+--+--+--+--+--+--+--+--+--+--+--+   |
 *                                                       |
 *               +--+--+--+--+--+--+--+--+--+--+--+--+   |
 *               |         Encryption Salt           |->(+)
 *               +--+--+--+--+--+--+--+--+--+--+--+--+   |
 *                                                       |
 *               +--+--+--+--+--+--+--+--+--+--+--+--+   |
 *               |       Initialization Vector       |<--+
 *               +--+--+--+--+--+--+--+--+--+--+--+--+*
 *
 * Input:  *session_keys - pointer to SRTP stream context session keys,
 *                        used to retrieve the SALT
 *         *iv           - Pointer to recieve the calculated IV
 *         seq_num       - The SEQ value to use for the IV calculation.
 *         *hdr          - The RTP header, used to get the SSRC value
 *
 * Returns: srtp_err_status_ok if no error or srtp_err_status_bad_param
 *          if seq_num is invalid
 *
 */
static srtp_err_status_t srtp_calc_aead_iv_srtcp(
    srtp_session_keys_t *session_keys,
    v128_t *iv,
    uint32_t seq_num,
    const srtcp_hdr_t *hdr)
{
    v128_t in;
    v128_t salt;

    memset(&in, 0, sizeof(v128_t));
    memset(&salt, 0, sizeof(v128_t));

    in.v16[0] = 0;
    memcpy(&in.v16[1], &hdr->ssrc, 4); /* still in network order! */
    in.v16[3] = 0;

    /*
     *  The SRTCP index (seq_num) spans bits 0 through 30 inclusive.
     *  The most significant bit should be zero.
     */
    if (seq_num & 0x80000000UL) {
        return srtp_err_status_bad_param;
    }
    in.v32[2] = htonl(seq_num);

    debug_print(mod_srtp, "Pre-salted RTCP IV = %s\n", v128_hex_string(&in));

    /*
     * Get the SALT value from the context
     */
    memcpy(salt.v8, session_keys->c_salt, 12);
    debug_print(mod_srtp, "RTCP SALT = %s\n", v128_hex_string(&salt));

    /*
     * Finally, apply the SALT to the input
     */
    v128_xor(iv, &in, &salt);

    return srtp_err_status_ok;
}

/*
 * This code handles AEAD ciphers for outgoing RTCP.  We currently support
 * AES-GCM mode with 128 or 256 bit keys.
 */
static srtp_err_status_t srtp_protect_rtcp_aead(
    srtp_stream_ctx_t *stream,
    const uint8_t *rtcp,
    size_t rtcp_len,
    uint8_t *srtcp,
    size_t *srtcp_len,
    srtp_session_keys_t *session_keys)
{
    const srtcp_hdr_t *hdr = (const srtcp_hdr_t *)rtcp;
    size_t enc_start;         /* pointer to start of encrypted portion  */
    uint8_t *trailer_p;       /* pointer to start of trailer            */
    uint32_t trailer;         /* trailer value                          */
    size_t enc_octet_len = 0; /* number of octets in encrypted portion  */
    srtp_err_status_t status;
    size_t tag_len;
    uint32_t seq_num;
    v128_t iv;

    /* get tag length from stream context */
    tag_len = srtp_auth_get_tag_length(session_keys->rtcp_auth);

    /*
     * set encryption start and encryption length - if we're not
     * providing confidentiality, set enc_start to NULL
     */
    enc_start = octets_in_rtcp_header;
    enc_octet_len = rtcp_len - enc_start;

    /* check output length */
    if (*srtcp_len <
        rtcp_len + sizeof(srtcp_trailer_t) + stream->mki_size + tag_len) {
        return srtp_err_status_buffer_small;
    }

    /* if not-inplace then need to copy full rtcp header */
    if (rtcp != srtcp) {
        memcpy(srtcp, rtcp, enc_start);
    }

    /* NOTE: hdr->length is not usable - it refers to only the first
     * RTCP report in the compound packet!
     */
    trailer_p = srtcp + enc_start + enc_octet_len + tag_len;

    if (stream->rtcp_services & sec_serv_conf) {
        trailer = htonl(SRTCP_E_BIT); /* set encrypt bit */
    } else {
        /* 0 is network-order independent */
        trailer = 0x00000000; /* set encrypt bit */
    }

    if (stream->use_mki) {
        srtp_inject_mki(srtcp + rtcp_len + tag_len + sizeof(srtcp_trailer_t),
                        session_keys, stream->mki_size);
    }

    /*
     * check sequence number for overruns, and copy it into the packet
     * if its value isn't too big
     */
    status = srtp_rdb_increment(&stream->rtcp_rdb);
    if (status) {
        return status;
    }
    seq_num = srtp_rdb_get_value(&stream->rtcp_rdb);
    trailer |= htonl(seq_num);
    debug_print(mod_srtp, "srtcp index: %x", (unsigned int)seq_num);

    memcpy(trailer_p, &trailer, sizeof(trailer));

    /*
     * Calculate and set the IV
     */
    status = srtp_calc_aead_iv_srtcp(session_keys, &iv, seq_num, hdr);
    if (status) {
        return srtp_err_status_cipher_fail;
    }
    status = srtp_cipher_set_iv(session_keys->rtcp_cipher, (uint8_t *)&iv,
                                srtp_direction_encrypt);
    if (status) {
        return srtp_err_status_cipher_fail;
    }

    /*
     * Set the AAD for GCM mode
     */
    if (stream->rtcp_services & sec_serv_conf) {
        /*
         * If payload encryption is enabled, then the AAD consist of
         * the RTCP header and the seq# at the end of the packet
         */
        status = srtp_cipher_set_aad(session_keys->rtcp_cipher, rtcp,
                                     octets_in_rtcp_header);
        if (status) {
            return srtp_err_status_cipher_fail;
        }
    } else {
        /*
         * Since payload encryption is not enabled, we must authenticate
         * the entire packet as described in RFC 7714 (Section 9.3. Data
         * Types in Unencrypted SRTCP Compound Packets)
         */
        status = srtp_cipher_set_aad(session_keys->rtcp_cipher, rtcp, rtcp_len);
        if (status) {
            return (srtp_err_status_cipher_fail);
        }
    }
    /*
     * Process the sequence# as AAD
     */
    status = srtp_cipher_set_aad(session_keys->rtcp_cipher, (uint8_t *)&trailer,
                                 sizeof(trailer));
    if (status) {
        return (srtp_err_status_cipher_fail);
    }

    /* if we're encrypting, exor keystream into the message */
    if (stream->rtcp_services & sec_serv_conf) {
        size_t out_len = *srtcp_len - enc_start;
        status =
            srtp_cipher_encrypt(session_keys->rtcp_cipher, rtcp + enc_start,
                                enc_octet_len, srtcp + enc_start, &out_len);
        enc_octet_len = out_len;
        if (status) {
            return srtp_err_status_cipher_fail;
        }
    } else {
        /* if no encryption and not-inplace then need to copy rest of packet */
        if (rtcp != srtcp) {
            memcpy(srtcp + enc_start, rtcp + enc_start, enc_octet_len);
        }

        /*
         * Even though we're not encrypting the payload, we need
         * to run the cipher to get the auth tag.
         */
        uint8_t *auth_tag = srtcp + enc_start + enc_octet_len;
        size_t out_len = *srtcp_len - enc_start - enc_octet_len;
        status = srtp_cipher_encrypt(session_keys->rtcp_cipher, NULL, 0,
                                     auth_tag, &out_len);
        if (status) {
            return srtp_err_status_cipher_fail;
        }
        enc_octet_len += out_len;
    }

    *srtcp_len = octets_in_rtcp_header + enc_octet_len;

    /* increase the packet length by the length of the seq_num*/
    *srtcp_len += sizeof(srtcp_trailer_t);

    /* increase the packet by the mki_size */
    *srtcp_len += stream->mki_size;

    return srtp_err_status_ok;
}

/*
 * This function handles incoming SRTCP packets while in AEAD mode,
 * which currently supports AES-GCM encryption.  Note, the auth tag is
 * at the end of the packet stream and is automatically checked by GCM
 * when decrypting the payload.
 */
static srtp_err_status_t srtp_unprotect_rtcp_aead(
    srtp_t ctx,
    srtp_stream_ctx_t *stream,
    const uint8_t *srtcp,
    size_t srtcp_len,
    uint8_t *rtcp,
    size_t *rtcp_len,
    srtp_session_keys_t *session_keys)
{
    const srtcp_hdr_t *hdr = (const srtcp_hdr_t *)srtcp;
    size_t enc_start;               /* pointer to start of encrypted portion  */
    const uint8_t *trailer_p;       /* pointer to start of trailer            */
    uint32_t trailer;               /* trailer value                          */
    size_t enc_octet_len = 0;       /* number of octets in encrypted portion  */
    const uint8_t *auth_tag = NULL; /* location of auth_tag within packet     */
    srtp_err_status_t status;
    size_t tag_len;
    size_t tmp_len;
    uint32_t seq_num;
    v128_t iv;

    /* get tag length from stream context */
    tag_len = srtp_auth_get_tag_length(session_keys->rtcp_auth);

    enc_start = octets_in_rtcp_header;

    /*
     * set encryption start, encryption length, and trailer
     */
    /* index & E (encryption) bit follow normal data. hdr->len is the number of
     * words (32-bit) in the normal packet minus 1
     */
    /* This should point trailer to the word past the end of the normal data. */
    /* This would need to be modified for optional mikey data */
    trailer_p = srtcp + srtcp_len - sizeof(srtcp_trailer_t) - stream->mki_size;
    memcpy(&trailer, trailer_p, sizeof(trailer));

    /*
     * We pass the tag down to the cipher when doing GCM mode
     */
    enc_octet_len = srtcp_len - (octets_in_rtcp_header +
                                 sizeof(srtcp_trailer_t) + stream->mki_size);
    auth_tag = srtcp + (srtcp_len - tag_len - stream->mki_size -
                        sizeof(srtcp_trailer_t));

    /*
     * check the sequence number for replays
     */
    /* this is easier than dealing with bitfield access */
    seq_num = ntohl(trailer) & SRTCP_INDEX_MASK;
    debug_print(mod_srtp, "srtcp index: %x", (unsigned int)seq_num);
    status = srtp_rdb_check(&stream->rtcp_rdb, seq_num);
    if (status) {
        return status;
    }

    /*
     * Calculate and set the IV
     */
    status = srtp_calc_aead_iv_srtcp(session_keys, &iv, seq_num, hdr);
    if (status) {
        return srtp_err_status_cipher_fail;
    }
    status = srtp_cipher_set_iv(session_keys->rtcp_cipher, (uint8_t *)&iv,
                                srtp_direction_decrypt);
    if (status) {
        return srtp_err_status_cipher_fail;
    }

    /* check output length */
    if (*rtcp_len <
        srtcp_len - sizeof(srtcp_trailer_t) - stream->mki_size - tag_len) {
        return srtp_err_status_buffer_small;
    }

    /* if not inplace need to copy rtcp header */
    if (srtcp != rtcp) {
        memcpy(rtcp, srtcp, enc_start);
    }

    /*
     * Set the AAD for GCM mode
     */
    if (*trailer_p & SRTCP_E_BYTE_BIT) {
        /*
         * If payload encryption is enabled, then the AAD consist of
         * the RTCP header and the seq# at the end of the packet
         */
        status = srtp_cipher_set_aad(session_keys->rtcp_cipher, srtcp,
                                     octets_in_rtcp_header);
        if (status) {
            return srtp_err_status_cipher_fail;
        }
    } else {
        /*
         * Since payload encryption is not enabled, we must authenticate
         * the entire packet as described in RFC 7714 (Section 9.3. Data
         * Types in Unencrypted SRTCP Compound Packets)
         */
        status = srtp_cipher_set_aad(
            session_keys->rtcp_cipher, srtcp,
            (srtcp_len - tag_len - sizeof(srtcp_trailer_t) - stream->mki_size));
        if (status) {
            return (srtp_err_status_cipher_fail);
        }
    }

    /*
     * Process the sequence# as AAD
     */
    status = srtp_cipher_set_aad(session_keys->rtcp_cipher, (uint8_t *)&trailer,
                                 sizeof(trailer));
    if (status) {
        return (srtp_err_status_cipher_fail);
    }

    /* if we're decrypting, exor keystream into the message */
    if (*trailer_p & SRTCP_E_BYTE_BIT) {
        status = srtp_cipher_decrypt(session_keys->rtcp_cipher,
                                     srtcp + enc_start, enc_octet_len,
                                     rtcp + enc_start, &enc_octet_len);
        if (status) {
            return status;
        }
    } else {
        /* if no encryption and not-inplace then need to copy rest of packet */
        if (rtcp != srtcp) {
            memcpy(rtcp + enc_start, srtcp + enc_start, enc_octet_len);
        }

        /*
         * Still need to run the cipher to check the tag
         */
        tmp_len = 0;
        status = srtp_cipher_decrypt(session_keys->rtcp_cipher, auth_tag,
                                     tag_len, NULL, &tmp_len);
        if (status) {
            return status;
        }
    }

    *rtcp_len = srtcp_len;

    /* decrease the packet length by the length of the auth tag and seq_num*/
    *rtcp_len -= (tag_len + sizeof(srtcp_trailer_t) + stream->mki_size);

    /*
     * verify that stream is for received traffic - this check will
     * detect SSRC collisions, since a stream that appears in both
     * srtp_protect() and srtp_unprotect() will fail this test in one of
     * those functions.
     *
     * we do this check *after* the authentication check, so that the
     * latter check will catch any attempts to fool us into thinking
     * that we've got a collision
     */
    if (stream->direction != dir_srtp_receiver) {
        if (stream->direction == dir_unknown) {
            stream->direction = dir_srtp_receiver;
        } else {
            srtp_handle_event(ctx, stream, event_ssrc_collision);
        }
    }

    /*
     * if the stream is a 'provisional' one, in which the template context
     * is used, then we need to allocate a new stream at this point, since
     * the authentication passed
     */
    if (stream == ctx->stream_template) {
        srtp_stream_ctx_t *new_stream;

        /*
         * allocate and initialize a new stream
         *
         * note that we indicate failure if we can't allocate the new
         * stream, and some implementations will want to not return
         * failure here
         */
        status =
            srtp_stream_clone(ctx->stream_template, hdr->ssrc, &new_stream);
        if (status) {
            return status;
        }

        /* add new stream to the list */
        status = srtp_insert_or_dealloc_stream(ctx->stream_list, new_stream,
                                               ctx->stream_template);
        if (status) {
            return status;
        }

        /* set stream (the pointer used in this function) */
        stream = new_stream;
    }

    /* we've passed the authentication check, so add seq_num to the rdb */
    srtp_rdb_add_index(&stream->rtcp_rdb, seq_num);

    return srtp_err_status_ok;
}

srtp_err_status_t srtp_protect_rtcp(srtp_t ctx,
                                    const uint8_t *rtcp,
                                    size_t rtcp_len,
                                    uint8_t *srtcp,
                                    size_t *srtcp_len,
                                    size_t mki_index)
{
    const srtcp_hdr_t *hdr = (const srtcp_hdr_t *)rtcp;
    size_t enc_start;         /* pointer to start of encrypted portion  */
    uint8_t *auth_start;      /* pointer to start of auth. portion      */
    uint8_t *trailer_p;       /* pointer to start of trailer            */
    uint32_t trailer;         /* trailer value                          */
    size_t enc_octet_len = 0; /* number of octets in encrypted portion  */
    uint8_t *auth_tag = NULL; /* location of auth_tag within packet     */
    srtp_err_status_t status;
    size_t tag_len;
    srtp_stream_ctx_t *stream;
    size_t prefix_len;
    uint32_t seq_num;
    srtp_session_keys_t *session_keys = NULL;

    /* check the packet length - it must at least contain a full header */
    if (rtcp_len < octets_in_rtcp_header) {
        return srtp_err_status_bad_param;
    }

    /*
     * look up ssrc in srtp_stream list, and process the packet with
     * the appropriate stream.  if we haven't seen this stream before,
     * there's only one key for this srtp_session, and the cipher
     * supports key-sharing, then we assume that a new stream using
     * that key has just started up
     */
    stream = srtp_get_stream(ctx, hdr->ssrc);
    if (stream == NULL) {
        if (ctx->stream_template != NULL) {
            srtp_stream_ctx_t *new_stream;

            /* allocate and initialize a new stream */
            status =
                srtp_stream_clone(ctx->stream_template, hdr->ssrc, &new_stream);
            if (status) {
                return status;
            }

            /* add new stream to the list */
            status = srtp_insert_or_dealloc_stream(ctx->stream_list, new_stream,
                                                   ctx->stream_template);
            if (status) {
                return status;
            }

            /* set stream (the pointer used in this function) */
            stream = new_stream;
        } else {
            /* no template stream, so we return an error */
            return srtp_err_status_no_ctx;
        }
    }

    /*
     * verify that stream is for sending traffic - this check will
     * detect SSRC collisions, since a stream that appears in both
     * srtp_protect() and srtp_unprotect() will fail this test in one of
     * those functions.
     */
    if (stream->direction != dir_srtp_sender) {
        if (stream->direction == dir_unknown) {
            stream->direction = dir_srtp_sender;
        } else {
            srtp_handle_event(ctx, stream, event_ssrc_collision);
        }
    }

    status = srtp_get_session_keys(stream, mki_index, &session_keys);
    if (status) {
        return status;
    }

    /*
     * Check if this is an AEAD stream (GCM mode).  If so, then dispatch
     * the request to our AEAD handler.
     */
    if (session_keys->rtp_cipher->algorithm == SRTP_AES_GCM_128 ||
        session_keys->rtp_cipher->algorithm == SRTP_AES_GCM_256) {
        return srtp_protect_rtcp_aead(stream, rtcp, rtcp_len, srtcp, srtcp_len,
                                      session_keys);
    }

    /* get tag length from stream context */
    tag_len = srtp_auth_get_tag_length(session_keys->rtcp_auth);

    /*
     * set encryption start and encryption length
     */
    enc_start = octets_in_rtcp_header;
    enc_octet_len = rtcp_len - enc_start;

    /* check output length */
    if (*srtcp_len <
        rtcp_len + sizeof(srtcp_trailer_t) + stream->mki_size + tag_len) {
        return srtp_err_status_buffer_small;
    }

    /* if not in place then need to copy rtcp header */
    if (rtcp != srtcp) {
        memcpy(srtcp, rtcp, enc_start);
    }

    /* all of the packet, except the header, gets encrypted */
    /*
     * NOTE: hdr->length is not usable - it refers to only the first RTCP report
     * in the compound packet!
     */
    trailer_p = srtcp + enc_start + enc_octet_len;

    if (stream->rtcp_services & sec_serv_conf) {
        trailer = htonl(SRTCP_E_BIT); /* set encrypt bit */
    } else {
        /* 0 is network-order independant */
        trailer = 0x00000000; /* set encrypt bit */
    }

    if (stream->use_mki) {
        srtp_inject_mki(srtcp + rtcp_len + sizeof(srtcp_trailer_t),
                        session_keys, stream->mki_size);
    }

    /*
     * set the auth_start and auth_tag pointers to the proper locations
     * (note that srtpc *always* provides authentication, unlike srtp)
     */
    /* Note: This would need to change for optional mikey data */
    auth_start = srtcp;
    auth_tag = srtcp + rtcp_len + sizeof(srtcp_trailer_t) + stream->mki_size;

    /*
     * check sequence number for overruns, and copy it into the packet
     * if its value isn't too big
     */
    status = srtp_rdb_increment(&stream->rtcp_rdb);
    if (status) {
        return status;
    }
    seq_num = srtp_rdb_get_value(&stream->rtcp_rdb);
    trailer |= htonl(seq_num);
    debug_print(mod_srtp, "srtcp index: %x", (unsigned int)seq_num);

    memcpy(trailer_p, &trailer, sizeof(trailer));

    /*
     * if we're using rindael counter mode, set nonce and seq
     */
    if (session_keys->rtcp_cipher->type->id == SRTP_AES_ICM_128 ||
        session_keys->rtcp_cipher->type->id == SRTP_AES_ICM_192 ||
        session_keys->rtcp_cipher->type->id == SRTP_AES_ICM_256) {
        v128_t iv;

        iv.v32[0] = 0;
        iv.v32[1] = hdr->ssrc; /* still in network order! */
        iv.v32[2] = htonl(seq_num >> 16);
        iv.v32[3] = htonl(seq_num << 16);
        status = srtp_cipher_set_iv(session_keys->rtcp_cipher, (uint8_t *)&iv,
                                    srtp_direction_encrypt);

    } else {
        v128_t iv;

        /* otherwise, just set the index to seq_num */
        iv.v32[0] = 0;
        iv.v32[1] = 0;
        iv.v32[2] = 0;
        iv.v32[3] = htonl(seq_num);
        status = srtp_cipher_set_iv(session_keys->rtcp_cipher, (uint8_t *)&iv,
                                    srtp_direction_encrypt);
    }
    if (status) {
        return srtp_err_status_cipher_fail;
    }

    /*
     * if we're authenticating using a universal hash, put the keystream
     * prefix into the authentication tag
     */

    /* if auth_start is non-null, then put keystream into tag  */
    if (auth_start) {
        /* put keystream prefix into auth_tag */
        prefix_len = srtp_auth_get_prefix_length(session_keys->rtcp_auth);
        status = srtp_cipher_output(session_keys->rtcp_cipher, auth_tag,
                                    &prefix_len);

        debug_print(mod_srtp, "keystream prefix: %s",
                    srtp_octet_string_hex_string(auth_tag, prefix_len));

        if (status) {
            return srtp_err_status_cipher_fail;
        }
    }

    /* if we're encrypting, exor keystream into the message */
    if (stream->rtcp_services & sec_serv_conf) {
        status = srtp_cipher_encrypt(session_keys->rtcp_cipher,
                                     rtcp + enc_start, enc_octet_len,
                                     srtcp + enc_start, &enc_octet_len);
        if (status) {
            return srtp_err_status_cipher_fail;
        }
    } else if (rtcp != srtcp) {
        /* if no encryption and not-inplace then need to copy rest of packet */
        memcpy(srtcp + enc_start, rtcp + enc_start, enc_octet_len);
    }

    /* initialize auth func context */
    status = srtp_auth_start(session_keys->rtcp_auth);
    if (status) {
        return status;
    }

    /*
     * run auth func over packet (including trailer), and write the
     * result at auth_tag
     */
    status = srtp_auth_compute(session_keys->rtcp_auth, auth_start,
                               rtcp_len + sizeof(srtcp_trailer_t), auth_tag);
    debug_print(mod_srtp, "srtcp auth tag:    %s",
                srtp_octet_string_hex_string(auth_tag, tag_len));
    if (status) {
        return srtp_err_status_auth_fail;
    }

    *srtcp_len = enc_start + enc_octet_len;

    /* increase the packet length by the length of the auth tag and seq_num*/
    *srtcp_len += (tag_len + sizeof(srtcp_trailer_t));

    /* increase the packet by the mki_size */
    *srtcp_len += stream->mki_size;

    return srtp_err_status_ok;
}

srtp_err_status_t srtp_unprotect_rtcp(srtp_t ctx,
                                      const uint8_t *srtcp,
                                      size_t srtcp_len,
                                      uint8_t *rtcp,
                                      size_t *rtcp_len)
{
    const srtcp_hdr_t *hdr = (const srtcp_hdr_t *)srtcp;
    size_t enc_start;               /* pointer to start of encrypted portion  */
    const uint8_t *auth_start;      /* pointer to start of auth. portion      */
    const uint8_t *trailer_p;       /* pointer to start of trailer            */
    uint32_t trailer;               /* trailer value                          */
    size_t enc_octet_len = 0;       /* number of octets in encrypted portion  */
    const uint8_t *auth_tag = NULL; /* location of auth_tag within packet     */
    uint8_t tmp_tag[SRTP_MAX_TAG_LEN];
    srtp_err_status_t status;
    size_t auth_len;
    size_t tag_len;
    srtp_stream_ctx_t *stream;
    size_t prefix_len;
    uint32_t seq_num;
    bool e_bit_in_packet;          /* E-bit was found in the packet */
    bool sec_serv_confidentiality; /* whether confidentiality was requested */
    srtp_session_keys_t *session_keys = NULL;

    /*
     * check that the length value is sane; we'll check again once we
     * know the tag length, but we at least want to know that it is
     * a positive value
     */
    if (srtcp_len < octets_in_rtcp_header + sizeof(srtcp_trailer_t)) {
        return srtp_err_status_bad_param;
    }

    /*
     * look up ssrc in srtp_stream list, and process the packet with
     * the appropriate stream.  if we haven't seen this stream before,
     * there's only one key for this srtp_session, and the cipher
     * supports key-sharing, then we assume that a new stream using
     * that key has just started up
     */
    stream = srtp_get_stream(ctx, hdr->ssrc);
    if (stream == NULL) {
        if (ctx->stream_template != NULL) {
            stream = ctx->stream_template;

            debug_print(mod_srtp,
                        "srtcp using provisional stream (SSRC: 0x%08x)",
                        (unsigned int)ntohl(hdr->ssrc));
        } else {
            /* no template stream, so we return an error */
            return srtp_err_status_no_ctx;
        }
    }

    /*
     * Determine if MKI is being used and what session keys should be used
     */
    status = srtp_get_session_keys_for_packet(stream, srtcp, srtcp_len,
                                              &session_keys);
    if (status) {
        return status;
    }

    /* get tag length from stream context */
    tag_len = srtp_auth_get_tag_length(session_keys->rtcp_auth);

    /* check the packet length - it must contain at least a full RTCP
       header, an auth tag (if applicable), and the SRTCP encrypted flag
       and 31-bit index value */
    if (srtcp_len < octets_in_rtcp_header + sizeof(srtcp_trailer_t) +
                        stream->mki_size + tag_len) {
        return srtp_err_status_bad_param;
    }

    /*
     * Check if this is an AEAD stream (GCM mode).  If so, then dispatch
     * the request to our AEAD handler.
     */
    if (session_keys->rtp_cipher->algorithm == SRTP_AES_GCM_128 ||
        session_keys->rtp_cipher->algorithm == SRTP_AES_GCM_256) {
        return srtp_unprotect_rtcp_aead(ctx, stream, srtcp, srtcp_len, rtcp,
                                        rtcp_len, session_keys);
    }

    sec_serv_confidentiality = stream->rtcp_services == sec_serv_conf ||
                               stream->rtcp_services == sec_serv_conf_and_auth;

    /*
     * set encryption start, encryption length, and trailer
     */
    enc_start = octets_in_rtcp_header;
    enc_octet_len = srtcp_len - (octets_in_rtcp_header + tag_len +
                                 stream->mki_size + sizeof(srtcp_trailer_t));
    /*
     *index & E (encryption) bit follow normal data. hdr->len is the number of
     * words (32-bit) in the normal packet minus 1
     */
    /* This should point trailer to the word past the end of the normal data. */
    /* This would need to be modified for optional mikey data */
    trailer_p = srtcp + srtcp_len -
                (tag_len + stream->mki_size + sizeof(srtcp_trailer_t));
    memcpy(&trailer, trailer_p, sizeof(trailer));

    e_bit_in_packet = (*trailer_p & SRTCP_E_BYTE_BIT) == SRTCP_E_BYTE_BIT;
    if (e_bit_in_packet != sec_serv_confidentiality) {
        return srtp_err_status_cant_check;
    }

    /*
     * set the auth_start and auth_tag pointers to the proper locations
     * (note that srtcp *always* uses authentication, unlike srtp)
     */
    auth_start = srtcp;

    /*
     * The location of the auth tag in the packet needs to know MKI
     * could be present.  The data needed to calculate the Auth tag
     * must not include the MKI
     */
    auth_len = srtcp_len - tag_len - stream->mki_size;
    auth_tag = srtcp + auth_len + stream->mki_size;

    /*
     * check the sequence number for replays
     */
    /* this is easier than dealing with bitfield access */
    seq_num = ntohl(trailer) & SRTCP_INDEX_MASK;
    debug_print(mod_srtp, "srtcp index: %x", (unsigned int)seq_num);
    status = srtp_rdb_check(&stream->rtcp_rdb, seq_num);
    if (status) {
        return status;
    }

    /*
     * if we're using aes counter mode, set nonce and seq
     */
    if (session_keys->rtcp_cipher->type->id == SRTP_AES_ICM_128 ||
        session_keys->rtcp_cipher->type->id == SRTP_AES_ICM_192 ||
        session_keys->rtcp_cipher->type->id == SRTP_AES_ICM_256) {
        v128_t iv;

        iv.v32[0] = 0;
        iv.v32[1] = hdr->ssrc; /* still in network order! */
        iv.v32[2] = htonl(seq_num >> 16);
        iv.v32[3] = htonl(seq_num << 16);
        status = srtp_cipher_set_iv(session_keys->rtcp_cipher, (uint8_t *)&iv,
                                    srtp_direction_decrypt);

    } else {
        v128_t iv;

        /* otherwise, just set the index to seq_num */
        iv.v32[0] = 0;
        iv.v32[1] = 0;
        iv.v32[2] = 0;
        iv.v32[3] = htonl(seq_num);
        status = srtp_cipher_set_iv(session_keys->rtcp_cipher, (uint8_t *)&iv,
                                    srtp_direction_decrypt);
    }
    if (status) {
        return srtp_err_status_cipher_fail;
    }

    /*
     * if we're authenticating using a universal hash, put the keystream
     * prefix into the authentication tag
     */
    prefix_len = srtp_auth_get_prefix_length(session_keys->rtcp_auth);
    if (prefix_len) {
        status =
            srtp_cipher_output(session_keys->rtcp_cipher, tmp_tag, &prefix_len);
        debug_print(mod_srtp, "keystream prefix: %s",
                    srtp_octet_string_hex_string(tmp_tag, prefix_len));
        if (status) {
            return srtp_err_status_cipher_fail;
        }
    }

    /* initialize auth func context */
    status = srtp_auth_start(session_keys->rtcp_auth);
    if (status) {
        return status;
    }

    /* run auth func over packet, put result into tmp_tag */
    status = srtp_auth_compute(session_keys->rtcp_auth, auth_start, auth_len,
                               tmp_tag);
    debug_print(mod_srtp, "srtcp computed tag:       %s",
                srtp_octet_string_hex_string(tmp_tag, tag_len));
    if (status) {
        return srtp_err_status_auth_fail;
    }

    /* compare the tag just computed with the one in the packet */
    debug_print(mod_srtp, "srtcp tag from packet:    %s",
                srtp_octet_string_hex_string(auth_tag, tag_len));
    if (!srtp_octet_string_equal(tmp_tag, auth_tag, tag_len)) {
        return srtp_err_status_auth_fail;
    }

    /* check output length */
    if (*rtcp_len <
        srtcp_len - sizeof(srtcp_trailer_t) - stream->mki_size - tag_len) {
        return srtp_err_status_buffer_small;
    }

    /* if not inplace need to copy rtcp header */
    if (srtcp != rtcp) {
        memcpy(rtcp, srtcp, enc_start);
    }

    /* if we're decrypting, exor keystream into the message */
    if (sec_serv_confidentiality) {
        status = srtp_cipher_decrypt(session_keys->rtcp_cipher,
                                     srtcp + enc_start, enc_octet_len,
                                     rtcp + enc_start, &enc_octet_len);
        if (status) {
            return srtp_err_status_cipher_fail;
        }
    } else if (srtcp != rtcp) {
        /* if no encryption and not-inplace then need to copy rest of packet */
        memcpy(rtcp + enc_start, srtcp + enc_start, enc_octet_len);
    }

    *rtcp_len = srtcp_len;

    /* decrease the packet length by the length of the auth tag and seq_num */
    *rtcp_len -= (tag_len + sizeof(srtcp_trailer_t));

    /* decrease the packet length by the length of the mki_size */
    *rtcp_len -= stream->mki_size;

    /*
     * verify that stream is for received traffic - this check will
     * detect SSRC collisions, since a stream that appears in both
     * srtp_protect() and srtp_unprotect() will fail this test in one of
     * those functions.
     *
     * we do this check *after* the authentication check, so that the
     * latter check will catch any attempts to fool us into thinking
     * that we've got a collision
     */
    if (stream->direction != dir_srtp_receiver) {
        if (stream->direction == dir_unknown) {
            stream->direction = dir_srtp_receiver;
        } else {
            srtp_handle_event(ctx, stream, event_ssrc_collision);
        }
    }

    /*
     * if the stream is a 'provisional' one, in which the template context
     * is used, then we need to allocate a new stream at this point, since
     * the authentication passed
     */
    if (stream == ctx->stream_template) {
        srtp_stream_ctx_t *new_stream;

        /*
         * allocate and initialize a new stream
         *
         * note that we indicate failure if we can't allocate the new
         * stream, and some implementations will want to not return
         * failure here
         */
        status =
            srtp_stream_clone(ctx->stream_template, hdr->ssrc, &new_stream);
        if (status) {
            return status;
        }

        /* add new stream to the list */
        status = srtp_insert_or_dealloc_stream(ctx->stream_list, new_stream,
                                               ctx->stream_template);
        if (status) {
            return status;
        }

        /* set stream (the pointer used in this function) */
        stream = new_stream;
    }

    /* we've passed the authentication check, so add seq_num to the rdb */
    srtp_rdb_add_index(&stream->rtcp_rdb, seq_num);

    return srtp_err_status_ok;
}

/*
 * user data within srtp_t context
 */

void srtp_set_user_data(srtp_t ctx, void *data)
{
    ctx->user_data = data;
}

void *srtp_get_user_data(srtp_t ctx)
{
    return ctx->user_data;
}

srtp_err_status_t srtp_crypto_policy_set_from_profile_for_rtp(
    srtp_crypto_policy_t *policy,
    srtp_profile_t profile)
{
    /* set SRTP policy from the SRTP profile in the key set */
    switch (profile) {
    case srtp_profile_aes128_cm_sha1_80:
        srtp_crypto_policy_set_aes_cm_128_hmac_sha1_80(policy);
        break;
    case srtp_profile_aes128_cm_sha1_32:
        srtp_crypto_policy_set_aes_cm_128_hmac_sha1_32(policy);
        break;
    case srtp_profile_null_sha1_80:
        srtp_crypto_policy_set_null_cipher_hmac_sha1_80(policy);
        break;
#ifdef GCM
    case srtp_profile_aead_aes_128_gcm:
        srtp_crypto_policy_set_aes_gcm_128_16_auth(policy);
        break;
    case srtp_profile_aead_aes_256_gcm:
        srtp_crypto_policy_set_aes_gcm_256_16_auth(policy);
        break;
#endif
    /* the following profiles are not (yet) supported */
    case srtp_profile_null_sha1_32:
    default:
        return srtp_err_status_bad_param;
    }

    return srtp_err_status_ok;
}

srtp_err_status_t srtp_crypto_policy_set_from_profile_for_rtcp(
    srtp_crypto_policy_t *policy,
    srtp_profile_t profile)
{
    /* set SRTP policy from the SRTP profile in the key set */
    switch (profile) {
    case srtp_profile_aes128_cm_sha1_80:
        srtp_crypto_policy_set_aes_cm_128_hmac_sha1_80(policy);
        break;
    case srtp_profile_aes128_cm_sha1_32:
        /* We do not honor the 32-bit auth tag request since
         * this is not compliant with RFC 3711 */
        srtp_crypto_policy_set_aes_cm_128_hmac_sha1_80(policy);
        break;
    case srtp_profile_null_sha1_80:
        srtp_crypto_policy_set_null_cipher_hmac_sha1_80(policy);
        break;
#ifdef GCM
    case srtp_profile_aead_aes_128_gcm:
        srtp_crypto_policy_set_aes_gcm_128_16_auth(policy);
        break;
    case srtp_profile_aead_aes_256_gcm:
        srtp_crypto_policy_set_aes_gcm_256_16_auth(policy);
        break;
#endif
    /* the following profiles are not (yet) supported */
    case srtp_profile_null_sha1_32:
    default:
        return srtp_err_status_bad_param;
    }

    return srtp_err_status_ok;
}

void srtp_append_salt_to_key(uint8_t *key,
                             size_t bytes_in_key,
                             uint8_t *salt,
                             size_t bytes_in_salt)
{
    memcpy(key + bytes_in_key, salt, bytes_in_salt);
}

size_t srtp_profile_get_master_key_length(srtp_profile_t profile)
{
    switch (profile) {
    case srtp_profile_aes128_cm_sha1_80:
        return SRTP_AES_128_KEY_LEN;
        break;
    case srtp_profile_aes128_cm_sha1_32:
        return SRTP_AES_128_KEY_LEN;
        break;
    case srtp_profile_null_sha1_80:
        return SRTP_AES_128_KEY_LEN;
        break;
    case srtp_profile_aead_aes_128_gcm:
        return SRTP_AES_128_KEY_LEN;
        break;
    case srtp_profile_aead_aes_256_gcm:
        return SRTP_AES_256_KEY_LEN;
        break;
    /* the following profiles are not (yet) supported */
    case srtp_profile_null_sha1_32:
    default:
        return 0; /* indicate error by returning a zero */
    }
}

size_t srtp_profile_get_master_salt_length(srtp_profile_t profile)
{
    switch (profile) {
    case srtp_profile_aes128_cm_sha1_80:
        return SRTP_SALT_LEN;
        break;
    case srtp_profile_aes128_cm_sha1_32:
        return SRTP_SALT_LEN;
        break;
    case srtp_profile_null_sha1_80:
        return SRTP_SALT_LEN;
        break;
    case srtp_profile_aead_aes_128_gcm:
        return SRTP_AEAD_SALT_LEN;
        break;
    case srtp_profile_aead_aes_256_gcm:
        return SRTP_AEAD_SALT_LEN;
        break;
    /* the following profiles are not (yet) supported */
    case srtp_profile_null_sha1_32:
    default:
        return 0; /* indicate error by returning a zero */
    }
}

srtp_err_status_t stream_get_protect_trailer_length(srtp_stream_ctx_t *stream,
                                                    bool is_rtp,
                                                    size_t mki_index,
                                                    size_t *length)
{
    srtp_session_keys_t *session_key;

    *length = 0;

    if (stream->use_mki) {
        if (mki_index >= stream->num_master_keys) {
            return srtp_err_status_bad_mki;
        }
        session_key = &stream->session_keys[mki_index];

        *length += stream->mki_size;

    } else {
        session_key = &stream->session_keys[0];
    }
    if (is_rtp) {
        *length += srtp_auth_get_tag_length(session_key->rtp_auth);
    } else {
        *length += srtp_auth_get_tag_length(session_key->rtcp_auth);
        *length += sizeof(srtcp_trailer_t);
    }

    return srtp_err_status_ok;
}

struct get_protect_trailer_length_data {
    bool found_stream; /* whether at least one matching stream was found */
    size_t length;     /* maximum trailer length found so far */
    bool is_rtp;
    size_t mki_index;
};

static bool get_protect_trailer_length_cb(srtp_stream_t stream, void *raw_data)
{
    struct get_protect_trailer_length_data *data =
        (struct get_protect_trailer_length_data *)raw_data;
    size_t temp_length;

    if (stream_get_protect_trailer_length(stream, data->is_rtp, data->mki_index,
                                          &temp_length) == srtp_err_status_ok) {
        data->found_stream = true;
        if (temp_length > data->length) {
            data->length = temp_length;
        }
    }

    return true;
}

srtp_err_status_t get_protect_trailer_length(srtp_t session,
                                             bool is_rtp,
                                             size_t mki_index,
                                             size_t *length)
{
    srtp_stream_ctx_t *stream;
    struct get_protect_trailer_length_data data = { false, 0, is_rtp,
                                                    mki_index };

    if (session == NULL) {
        return srtp_err_status_bad_param;
    }

    stream = session->stream_template;

    if (stream != NULL) {
        data.found_stream = true;
        stream_get_protect_trailer_length(stream, is_rtp, mki_index,
                                          &data.length);
    }

    srtp_stream_list_for_each(session->stream_list,
                              get_protect_trailer_length_cb, &data);

    if (!data.found_stream) {
        return srtp_err_status_bad_param;
    }

    *length = data.length;
    return srtp_err_status_ok;
}

srtp_err_status_t srtp_get_protect_trailer_length(srtp_t session,
                                                  size_t mki_index,
                                                  size_t *length)
{
    return get_protect_trailer_length(session, true, mki_index, length);
}

srtp_err_status_t srtp_get_protect_rtcp_trailer_length(srtp_t session,
                                                       size_t mki_index,
                                                       size_t *length)
{
    return get_protect_trailer_length(session, false, mki_index, length);
}

/*
 * SRTP debug interface
 */
srtp_err_status_t srtp_set_debug_module(const char *mod_name, bool v)
{
    return srtp_crypto_kernel_set_debug_module(mod_name, v);
}

srtp_err_status_t srtp_list_debug_modules(void)
{
    return srtp_crypto_kernel_list_debug_modules();
}

/*
 * srtp_log_handler is a global variable holding a pointer to the
 * log handler function; this function is called for any log
 * output.
 */

static srtp_log_handler_func_t *srtp_log_handler = NULL;
static void *srtp_log_handler_data = NULL;

static void srtp_err_handler(srtp_err_reporting_level_t level, const char *msg)
{
    if (srtp_log_handler) {
        srtp_log_level_t log_level = srtp_log_level_error;
        switch (level) {
        case srtp_err_level_error:
            log_level = srtp_log_level_error;
            break;
        case srtp_err_level_warning:
            log_level = srtp_log_level_warning;
            break;
        case srtp_err_level_info:
            log_level = srtp_log_level_info;
            break;
        case srtp_err_level_debug:
            log_level = srtp_log_level_debug;
            break;
        }

        srtp_log_handler(log_level, msg, srtp_log_handler_data);
    }
}

srtp_err_status_t srtp_install_log_handler(srtp_log_handler_func_t func,
                                           void *data)
{
    /*
     * note that we accept NULL arguments intentionally - calling this
     * function with a NULL arguments removes a log handler that's
     * been previously installed
     */

    if (srtp_log_handler) {
        srtp_install_err_report_handler(NULL);
    }
    srtp_log_handler = func;
    srtp_log_handler_data = data;
    if (srtp_log_handler) {
        srtp_install_err_report_handler(srtp_err_handler);
    }
    return srtp_err_status_ok;
}

srtp_err_status_t srtp_stream_set_roc(srtp_t session,
                                      uint32_t ssrc,
                                      uint32_t roc)
{
    srtp_stream_t stream;

    stream = srtp_get_stream(session, htonl(ssrc));
    if (stream == NULL) {
        return srtp_err_status_bad_param;
    }

    stream->pending_roc = roc;

    return srtp_err_status_ok;
}

srtp_err_status_t srtp_stream_get_roc(srtp_t session,
                                      uint32_t ssrc,
                                      uint32_t *roc)
{
    srtp_stream_t stream;

    stream = srtp_get_stream(session, htonl(ssrc));
    if (stream == NULL) {
        return srtp_err_status_bad_param;
    }

    *roc = srtp_rdbx_get_roc(&stream->rtp_rdbx);

    return srtp_err_status_ok;
}

#ifndef SRTP_NO_STREAM_LIST

#define INITIAL_STREAM_INDEX_SIZE 2

typedef struct list_entry {
    uint32_t ssrc;
    srtp_stream_t stream;
} list_entry;

typedef struct srtp_stream_list_ctx_t_ {
    list_entry *entries;
    size_t capacity;
    size_t size;
} srtp_stream_list_ctx_t_;

srtp_err_status_t srtp_stream_list_alloc(srtp_stream_list_t *list_ptr)
{
    srtp_stream_list_t list =
        srtp_crypto_alloc(sizeof(srtp_stream_list_ctx_t_));
    if (list == NULL) {
        return srtp_err_status_alloc_fail;
    }

    list->entries =
        srtp_crypto_alloc(sizeof(list_entry) * INITIAL_STREAM_INDEX_SIZE);
    if (list->entries == NULL) {
        srtp_crypto_free(list);
        return srtp_err_status_alloc_fail;
    }

    list->capacity = INITIAL_STREAM_INDEX_SIZE;
    list->size = 0;

    *list_ptr = list;

    return srtp_err_status_ok;
}

srtp_err_status_t srtp_stream_list_dealloc(srtp_stream_list_t list)
{
    /* list must be empty */
    if (list->size != 0) {
        return srtp_err_status_fail;
    }

    srtp_crypto_free(list->entries);
    srtp_crypto_free(list);

    return srtp_err_status_ok;
}

/*
 * inserting a new entry in the list may require reallocating memory in order
 * to keep all the items in a contiguous memory block.
 */
srtp_err_status_t srtp_stream_list_insert(srtp_stream_list_t list,
                                          srtp_stream_t stream)
{
    /*
     * there is no space to hold the new entry in the entries buffer,
     * double the size of the buffer.
     */
    if (list->size == list->capacity) {
        size_t new_capacity = list->capacity * 2;

        // check for capacity overflow.
        if ((sizeof(list_entry) * new_capacity) <=
            (sizeof(list_entry) * list->capacity)) {
            return srtp_err_status_alloc_fail;
        }

        list_entry *new_entries =
            srtp_crypto_alloc(sizeof(list_entry) * new_capacity);
        if (new_entries == NULL) {
            return srtp_err_status_alloc_fail;
        }

        // copy previous entries into the new buffer
        memcpy(new_entries, list->entries, sizeof(list_entry) * list->capacity);
        // release previous entries
        srtp_crypto_free(list->entries);
        // assign new entries to the list
        list->entries = new_entries;
        // update list capacity
        list->capacity = new_capacity;
    }

    // fill the first available entry
    size_t next_index = list->size;
    list->entries[next_index].ssrc = stream->ssrc;
    list->entries[next_index].stream = stream;

    // update size value
    list->size++;

    return srtp_err_status_ok;
}

/*
 * removing an entry from the list performs a memory move of the following
 * entries one position back in order to keep all the entries in the buffer
 * contiguous.
 */
void srtp_stream_list_remove(srtp_stream_list_t list,
                             srtp_stream_t stream_to_remove)
{
    size_t end = list->size;

    for (size_t i = 0; i < end; i++) {
        if (list->entries[i].ssrc == stream_to_remove->ssrc) {
            size_t entries_to_move = list->size - i - 1;
            memmove(&list->entries[i], &list->entries[i + 1],
                    sizeof(list_entry) * entries_to_move);
            list->size--;

            break;
        }
    }
}

srtp_stream_t srtp_stream_list_get(srtp_stream_list_t list, uint32_t ssrc)
{
    size_t end = list->size;

    list_entry *entries = list->entries;

    for (size_t i = 0; i < end; i++) {
        if (entries[i].ssrc == ssrc) {
            return entries[i].stream;
        }
    }

    return NULL;
}

void srtp_stream_list_for_each(srtp_stream_list_t list,
                               bool (*callback)(srtp_stream_t, void *),
                               void *data)
{
    list_entry *entries = list->entries;

    size_t size = list->size;

    /*
     * the second statement of the expression needs to be recalculated on each
     * iteration as the available number of entries may change within the given
     * callback.
     * Ie: in case the callback calls srtp_stream_list_remove().
     */
    for (size_t i = 0; i < list->size;) {
        if (!callback(entries[i].stream, data)) {
            break;
        }

        // the entry was not removed, increase the counter.
        if (size == list->size) {
            ++i;
        }

        size = list->size;
    }
}

#endif<|MERGE_RESOLUTION|>--- conflicted
+++ resolved
@@ -675,13 +675,7 @@
     /* copy information about extensions header encryption */
     str->enc_xtn_hdr = stream_template->enc_xtn_hdr;
     str->enc_xtn_hdr_count = stream_template->enc_xtn_hdr_count;
-<<<<<<< HEAD
-
-=======
     str->use_cryptex = stream_template->use_cryptex;
-    /* defensive coding */
-    str->next = NULL;
->>>>>>> 90d2345b
     return srtp_err_status_ok;
 }
 
@@ -1863,17 +1857,15 @@
     srtp_err_status_t status;
     size_t tag_len;
     v128_t iv;
-<<<<<<< HEAD
     size_t aad_len;
-=======
-    unsigned int aad_len;
+#if 0
     srtp_hdr_xtnd_t *xtn_hdr = NULL;
     unsigned int mki_size = 0;
     uint8_t *mki_location = NULL;
     int xtn_hdr_length = 0;
     int xtn_profile_specific = 0;
     uint32_t xtn_hdr_profile_and_value = 0;
->>>>>>> 90d2345b
+#endif
 
     debug_print0(mod_srtp, "function srtp_protect_aead");
 
@@ -1903,11 +1895,10 @@
      * extension, if present; otherwise, it starts after the last csrc,
      * if any are present
      */
-<<<<<<< HEAD
     enc_start = srtp_get_rtp_hdr_len(hdr);
     if (hdr->x == 1) {
         enc_start += srtp_get_rtp_xtn_hdr_len(hdr, rtp);
-=======
+#if 0
 
     /* Cryptex can only encrypt CSRCS if header extension is present*/
     if (stream->use_cryptex && hdr->cc && !hdr->x) {
@@ -1943,7 +1934,7 @@
         if (hdr->x == 1) {
             enc_start += (xtn_hdr_length + 1);
         }
->>>>>>> 90d2345b
+#endif
     }
 
     /* note: the passed size is without the auth tag */
@@ -2037,9 +2028,11 @@
     if (status) {
         return srtp_err_status_cipher_fail;
     }
-<<<<<<< HEAD
-=======
-
+
+    if (stream->use_mki) {
+        srtp_inject_mki(srtp + enc_start + enc_octet_len, session_keys,
+                        stream->mki_size);
+#if 0
     /* Restore CSRCs block before sending if using cryptex */
     if (stream->use_cryptex && xtn_hdr && hdr->cc) {
         /* Restore CSRCS to its original position */
@@ -2059,12 +2052,7 @@
                             (uint8_t *)enc_start + enc_octet_len, &tag_len);
     if (status) {
         return (srtp_err_status_cipher_fail);
-    }
->>>>>>> 90d2345b
-
-    if (stream->use_mki) {
-        srtp_inject_mki(srtp + enc_start + enc_octet_len, session_keys,
-                        stream->mki_size);
+#endif
     }
 
     *srtp_len = enc_start + enc_octet_len;
@@ -2098,18 +2086,15 @@
     size_t enc_octet_len = 0; /* number of octets in encrypted portion */
     v128_t iv;
     srtp_err_status_t status;
-<<<<<<< HEAD
     size_t tag_len;
     size_t aad_len;
-=======
-    int tag_len;
-    unsigned int aad_len;
+#if 0
     srtp_hdr_xtnd_t *xtn_hdr = NULL;
     int xtn_hdr_length = 0;
     int xtn_profile_specific = 0;
     unsigned int use_cryptex = 0;
     uint32_t xtn_hdr_profile_and_value = 0;
->>>>>>> 90d2345b
+#endif
 
     debug_print0(mod_srtp, "function srtp_unprotect_aead");
 
@@ -2135,11 +2120,10 @@
         return srtp_err_status_cipher_fail;
     }
 
-<<<<<<< HEAD
     enc_start = srtp_get_rtp_hdr_len(hdr);
     if (hdr->x == 1) {
         enc_start += srtp_get_rtp_xtn_hdr_len(hdr, srtp);
-=======
+#if 0
     /*
      * find starting point for decryption and length of data to be
      * decrypted - the encrypted portion starts after the rtp header
@@ -2172,7 +2156,7 @@
         if (hdr->x == 1) {
             enc_start += (xtn_hdr_length + 1);
         }
->>>>>>> 90d2345b
+#endif
     }
 
     if (enc_start > srtp_len - tag_len - stream->mki_size) {
@@ -2239,9 +2223,8 @@
         return status;
     }
 
-<<<<<<< HEAD
     if (hdr->x == 1 && session_keys->rtp_xtn_hdr_cipher) {
-=======
+#if 0
     if (use_cryptex) {
         uint32_t *csrcs = (uint32_t *)hdr + uint32s_in_rtp_header;
         /* Restore CSRCS to its original position */
@@ -2259,7 +2242,7 @@
     }
 
     if (xtn_hdr && session_keys->rtp_xtn_hdr_cipher) {
->>>>>>> 90d2345b
+#endif
         /*
          * extensions header encryption RFC 6904
          */
@@ -2358,14 +2341,11 @@
     srtp_stream_ctx_t *stream;
     size_t prefix_len;
     srtp_session_keys_t *session_keys = NULL;
-<<<<<<< HEAD
-=======
-    uint8_t *mki_location = NULL;
-    int advance_packet_index = 0;
+#if 0
     int xtn_hdr_length = 0;
     int xtn_profile_specific = 0;
     uint32_t xtn_hdr_profile_and_value = 0;
->>>>>>> 90d2345b
+#endif
 
     debug_print0(mod_srtp, "function srtp_protect");
 
@@ -2474,11 +2454,10 @@
      * extension, if present; otherwise, it starts after the last csrc,
      * if any are present
      */
-<<<<<<< HEAD
     enc_start = srtp_get_rtp_hdr_len(hdr);
     if (hdr->x == 1) {
         enc_start += srtp_get_rtp_xtn_hdr_len(hdr, rtp);
-=======
+#if 0
     if (stream->rtp_services & sec_serv_conf) {
         /* Cryptex can only encrypt CSRCS if header extension is present*/
         if (stream->use_cryptex && hdr->cc && !hdr->x) {
@@ -2526,7 +2505,7 @@
             return srtp_err_status_parse_err;
     } else {
         enc_start = NULL;
->>>>>>> 90d2345b
+#endif
     }
 
     if (enc_start > rtp_len) {
@@ -2660,12 +2639,11 @@
                                      &enc_octet_len);
         if (status) {
             return srtp_err_status_cipher_fail;
-<<<<<<< HEAD
         }
     } else if (rtp != srtp) {
         /* if no encryption and not-inplace then need to copy rest of packet */
         memcpy(srtp + enc_start, rtp + enc_start, enc_octet_len);
-=======
+#if 0
         /* Restore CSRCs block before sending if using cryptex */
         if (stream->use_cryptex && xtn_hdr && hdr->cc) {
             /* Restore CSRCS to its original position */
@@ -2675,7 +2653,7 @@
             /* Restore extension header profile and length */
             *(uint32_t *)xtn_hdr = xtn_hdr_profile_and_value;
         }
->>>>>>> 90d2345b
+#endif
     }
 
     /*
@@ -2739,10 +2717,12 @@
     bool advance_packet_index = false;
     uint32_t roc_to_set = 0;
     uint16_t seq_to_set = 0;
+#if 0
     int xtn_hdr_length = 0;
     int xtn_profile_specific = 0;
     unsigned int use_cryptex = 0;
     uint32_t xtn_hdr_profile_and_value = 0;
+#endif
 
     debug_print0(mod_srtp, "function srtp_unprotect");
 
@@ -2863,7 +2843,6 @@
     /* shift est, put into network byte order */
     est = be64_to_cpu(est << 16);
 
-<<<<<<< HEAD
     enc_start = srtp_get_rtp_hdr_len(hdr);
     if (hdr->x == 1) {
         enc_start += srtp_get_rtp_xtn_hdr_len(hdr, srtp);
@@ -2884,8 +2863,6 @@
         memcpy(rtp, srtp, enc_start);
     }
 
-=======
->>>>>>> 90d2345b
     /*
      * if we're providing authentication, set the auth_start and auth_tag
      * pointers to the proper locations; otherwise, set auth_start to NULL
@@ -2952,6 +2929,7 @@
         }
     }
 
+#if 0
     /*
      * find starting point for decryption and length of data to be
      * decrypted - the encrypted portion starts after the rtp header
@@ -2996,7 +2974,7 @@
     } else {
         enc_start = NULL;
     }
-
+#endif
     /*
      * update the key usage limit, and check it to make sure that we
      * didn't just hit either the soft limit or the hard limit, and call
@@ -3031,12 +3009,11 @@
                                 enc_octet_len, rtp + enc_start, &enc_octet_len);
         if (status) {
             return srtp_err_status_cipher_fail;
-<<<<<<< HEAD
         }
     } else if (rtp != srtp) {
         /* if no encryption and not-inplace then need to copy rest of packet */
         memcpy(rtp + enc_start, srtp + enc_start, enc_octet_len);
-=======
+#if 0
 
         if (use_cryptex) {
             uint32_t *csrcs = (uint32_t *)hdr + uint32s_in_rtp_header;
@@ -3053,7 +3030,7 @@
                 return srtp_err_status_parse_err;
             }
         }
->>>>>>> 90d2345b
+#endif
     }
 
     /*
