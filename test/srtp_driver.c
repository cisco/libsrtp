/*
 * srtp_driver.c
 *
 * a test driver for libSRTP
 *
 * David A. McGrew
 * Cisco Systems, Inc.
 */
/*
 *
 * Copyright (c) 2001-2017, Cisco Systems, Inc.
 * All rights reserved.
 *
 * Redistribution and use in source and binary forms, with or without
 * modification, are permitted provided that the following conditions
 * are met:
 *
 *   Redistributions of source code must retain the above copyright
 *   notice, this list of conditions and the following disclaimer.
 *
 *   Redistributions in binary form must reproduce the above
 *   copyright notice, this list of conditions and the following
 *   disclaimer in the documentation and/or other materials provided
 *   with the distribution.
 *
 *   Neither the name of the Cisco Systems, Inc. nor the names of its
 *   contributors may be used to endorse or promote products derived
 *   from this software without specific prior written permission.
 *
 * THIS SOFTWARE IS PROVIDED BY THE COPYRIGHT HOLDERS AND CONTRIBUTORS
 * "AS IS" AND ANY EXPRESS OR IMPLIED WARRANTIES, INCLUDING, BUT NOT
 * LIMITED TO, THE IMPLIED WARRANTIES OF MERCHANTABILITY AND FITNESS
 * FOR A PARTICULAR PURPOSE ARE DISCLAIMED. IN NO EVENT SHALL THE
 * COPYRIGHT HOLDERS OR CONTRIBUTORS BE LIABLE FOR ANY DIRECT,
 * INDIRECT, INCIDENTAL, SPECIAL, EXEMPLARY, OR CONSEQUENTIAL DAMAGES
 * (INCLUDING, BUT NOT LIMITED TO, PROCUREMENT OF SUBSTITUTE GOODS OR
 * SERVICES; LOSS OF USE, DATA, OR PROFITS; OR BUSINESS INTERRUPTION)
 * HOWEVER CAUSED AND ON ANY THEORY OF LIABILITY, WHETHER IN CONTRACT,
 * STRICT LIABILITY, OR TORT (INCLUDING NEGLIGENCE OR OTHERWISE)
 * ARISING IN ANY WAY OUT OF THE USE OF THIS SOFTWARE, EVEN IF ADVISED
 * OF THE POSSIBILITY OF SUCH DAMAGE.
 *
 */

#include <string.h>   /* for memcpy()          */
#include <time.h>     /* for clock()           */
#include <stdlib.h>   /* for malloc(), free()  */
#include <stdio.h>    /* for print(), fflush() */
#include "getopt_s.h" /* for local getopt()    */

#include "srtp_priv.h"
#include "stream_list_priv.h"
#include "util.h"

#ifdef HAVE_NETINET_IN_H
#include <netinet/in.h>
#elif defined HAVE_WINSOCK2_H
#include <winsock2.h>
#endif

#define PRINT_REFERENCE_PACKET 1

srtp_err_status_t srtp_validate(void);

<<<<<<< HEAD
srtp_err_status_t srtp_validate_mki(void);

srtp_err_status_t srtp_validate_null(void);
=======
srtp_err_status_t srtp_validate_cryptex(void);
>>>>>>> 90d2345b

#ifdef GCM
srtp_err_status_t srtp_validate_gcm(void);

srtp_err_status_t srtp_validate_gcm_cryptex(void);
#endif

srtp_err_status_t srtp_validate_encrypted_extensions_headers(void);

#ifdef GCM
srtp_err_status_t srtp_validate_encrypted_extensions_headers_gcm(void);
#endif

srtp_err_status_t srtp_validate_aes_256(void);

srtp_err_status_t srtp_create_big_policy(srtp_policy_t **list);

srtp_err_status_t srtp_dealloc_big_policy(srtp_policy_t *list);

srtp_err_status_t srtp_test_empty_payload(void);

#ifdef GCM
srtp_err_status_t srtp_test_empty_payload_gcm(void);
#endif

srtp_err_status_t srtp_test_remove_stream(void);

srtp_err_status_t srtp_test_update(void);

srtp_err_status_t srtp_test_update_mki(void);

srtp_err_status_t srtp_test_protect_trailer_length(void);

srtp_err_status_t srtp_test_protect_rtcp_trailer_length(void);

srtp_err_status_t srtp_test_out_of_order_after_rollover(void);

srtp_err_status_t srtp_test_get_roc(void);

srtp_err_status_t srtp_test_set_receiver_roc(void);

srtp_err_status_t srtp_test_set_sender_roc(void);

double srtp_bits_per_second(size_t msg_len_octets, const srtp_policy_t *policy);

double srtp_rejections_per_second(size_t msg_len_octets,
                                  const srtp_policy_t *policy);

void srtp_do_timing(const srtp_policy_t *policy);

void srtp_do_rejection_timing(const srtp_policy_t *policy);

srtp_err_status_t srtp_test(const srtp_policy_t *policy,
                            bool test_extension_headers,
                            bool use_mki,
                            size_t mki_index);

srtp_err_status_t srtp_test_io_lengths(const srtp_policy_t *policy,
                                       bool test_extension_headers,
                                       bool use_mki,
                                       size_t mki_index);

srtp_err_status_t srtcp_test(const srtp_policy_t *policy,
                             bool use_mki,
                             size_t mki_index);

srtp_err_status_t srtcp_test_io_lengths(const srtp_policy_t *policy,
                                        bool use_mki,
                                        size_t mki_index);

srtp_err_status_t srtp_session_print_policy(srtp_t srtp);

srtp_err_status_t srtp_print_policy(const srtp_policy_t *policy);

char *srtp_packet_to_string(uint8_t *packet, size_t packet_len);
char *srtp_rtcp_packet_to_string(uint8_t *packet, size_t pkt_octet_len);

double mips_estimate(size_t num_trials, size_t *ignore);

srtp_err_status_t srtp_stream_list_test(void);

const uint8_t rtp_test_packet_extension_header[12] = {
    /* one-byte header */
    0xbe, 0xde,
    /* size */
    0x00, 0x02,
    /* id 1, length 1 (i.e. 2 bytes) */
    0x11,
    /* payload */
    0xca, 0xfe,
    /* padding */
    0x00,
    /* id 2, length 0 (i.e. 1 byte) */
    0x20,
    /* payload */
    0xba,
    /* padding */
    0x00, 0x00
};

#define TEST_MKI_ID_SIZE 4

typedef struct test_vectors_t {
    const char *name;
    const char *plaintext;
    const char *ciphertext;
} test_vectors_t;

extern uint8_t test_key[46];
extern uint8_t test_key_2[46];
extern uint8_t test_mki_id[TEST_MKI_ID_SIZE];
extern uint8_t test_mki_id_2[TEST_MKI_ID_SIZE];
extern uint8_t test_key_gcm[28];

// clang-format off
srtp_master_key_t master_key_1 = {
    test_key,
    test_mki_id
};

srtp_master_key_t master_key_2 = {
    test_key_2,
    test_mki_id_2
};

srtp_master_key_t *test_keys[2] = {
    &master_key_1,
    &master_key_2
};
// clang-format on

bool use_srtp_not_in_place_io_api = false;

srtp_err_status_t call_srtp_protect2(srtp_ctx_t *ctx,
                                     uint8_t *rtp,
                                     size_t rtp_len,
                                     size_t *srtp_len,
                                     size_t mki_index)
{
    srtp_err_status_t status = srtp_err_status_fail;
    if (use_srtp_not_in_place_io_api) {
        uint8_t in_buf[4048];
        if (rtp_len > sizeof(in_buf)) {
            printf("rtp_len greater than in_buf");
            exit(1);
        }
        memcpy(in_buf, rtp, rtp_len);
        status = srtp_protect(ctx, in_buf, rtp_len, rtp, srtp_len, mki_index);
    } else {
        status = srtp_protect(ctx, rtp, rtp_len, rtp, srtp_len, mki_index);
    }
    return status;
}

srtp_err_status_t call_srtp_protect(srtp_ctx_t *ctx,
                                    uint8_t *rtp,
                                    size_t *rtp_len,
                                    size_t mki_index)
{
    // an assumption
    size_t srtp_len = *rtp_len + SRTP_MAX_TRAILER_LEN;
    srtp_err_status_t status =
        call_srtp_protect2(ctx, rtp, *rtp_len, &srtp_len, mki_index);
    *rtp_len = srtp_len;
    return status;
}

srtp_err_status_t call_srtp_unprotect2(srtp_ctx_t *ctx,
                                       uint8_t *srtp,
                                       size_t srtp_len,
                                       size_t *rtp_len)
{
    srtp_err_status_t status = srtp_err_status_fail;
    if (use_srtp_not_in_place_io_api) {
        uint8_t in_buf[4048];
        if (srtp_len > sizeof(in_buf)) {
            printf("srtp_len greater than in_buf");
            exit(1);
        }
        memcpy(in_buf, srtp, srtp_len);
        status = srtp_unprotect(ctx, in_buf, srtp_len, srtp, rtp_len);
    } else {
        status = srtp_unprotect(ctx, srtp, srtp_len, srtp, rtp_len);
    }
    return status;
}

srtp_err_status_t call_srtp_unprotect(srtp_ctx_t *ctx,
                                      uint8_t *srtp,
                                      size_t *srtp_len)
{
    return call_srtp_unprotect2(ctx, srtp, *srtp_len, srtp_len);
}

srtp_err_status_t call_srtp_protect_rtcp2(srtp_ctx_t *ctx,
                                          uint8_t *rtcp,
                                          size_t rtcp_len,
                                          size_t *srtcp_len,
                                          size_t mki_index)
{
    srtp_err_status_t status = srtp_err_status_fail;
    if (use_srtp_not_in_place_io_api) {
        uint8_t in_buf[4048];
        if (rtcp_len > sizeof(in_buf)) {
            printf("rtcp_len greater than in_buf");
            exit(1);
        }
        memcpy(in_buf, rtcp, rtcp_len);
        status = srtp_protect_rtcp(ctx, in_buf, rtcp_len, rtcp, srtcp_len,
                                   mki_index);
    } else {
        status =
            srtp_protect_rtcp(ctx, rtcp, rtcp_len, rtcp, srtcp_len, mki_index);
    }
    return status;
}

srtp_err_status_t call_srtp_protect_rtcp(srtp_ctx_t *ctx,
                                         uint8_t *rtcp,
                                         size_t *rtcp_len,
                                         size_t mki_index)
{
    // an assumption
    size_t srtcp_len = *rtcp_len + SRTP_MAX_SRTCP_TRAILER_LEN;
    srtp_err_status_t status =
        call_srtp_protect_rtcp2(ctx, rtcp, *rtcp_len, &srtcp_len, mki_index);
    *rtcp_len = srtcp_len;
    return status;
}

srtp_err_status_t call_srtp_unprotect_rtcp2(srtp_ctx_t *ctx,
                                            uint8_t *srtcp,
                                            size_t srtcp_len,
                                            size_t *rtcp_len)
{
    srtp_err_status_t status = srtp_err_status_fail;
    if (use_srtp_not_in_place_io_api) {
        uint8_t in_buf[4048];
        if (srtcp_len > sizeof(in_buf)) {
            printf("srtcp_len greater than in_buf");
            exit(1);
        }
        memcpy(in_buf, srtcp, srtcp_len);
        status = srtp_unprotect_rtcp(ctx, in_buf, srtcp_len, srtcp, rtcp_len);
    } else {
        status = srtp_unprotect_rtcp(ctx, srtcp, srtcp_len, srtcp, rtcp_len);
    }
    return status;
}

srtp_err_status_t call_srtp_unprotect_rtcp(srtp_ctx_t *ctx,
                                           uint8_t *srtcp,
                                           size_t *srtcp_len)
{
    return call_srtp_unprotect_rtcp2(ctx, srtcp, *srtcp_len, srtcp_len);
}

void usage(char *prog_name)
{
    printf("usage: %s [ -t ][ -c ][ -v ][ -s ][ -o ][-d <debug_module> ]* [ -l "
           "][ -n ]\n"
           "  -t         run timing test\n"
           "  -r         run rejection timing test\n"
           "  -c         run codec timing test\n"
           "  -v         run validation tests\n"
           "  -s         run stream list tests only\n"
           "  -o         output logging to stdout\n"
           "  -d <mod>   turn on debugging module <mod>\n"
           "  -l         list debugging modules\n"
           "  -n         run with not-in-place io api\n",
           prog_name);
    exit(1);
}

void log_handler(srtp_log_level_t level, const char *msg, void *data)
{
    char level_char = '?';
    (void)data;
    switch (level) {
    case srtp_log_level_error:
        level_char = 'e';
        break;
    case srtp_log_level_warning:
        level_char = 'w';
        break;
    case srtp_log_level_info:
        level_char = 'i';
        break;
    case srtp_log_level_debug:
        level_char = 'd';
        break;
    }
    printf("SRTP-LOG [%c]: %s\n", level_char, msg);
}

/*
 * The policy_array and invalid_policy_array are null-terminated arrays of
 * policy structs. They is declared at the end of this file.
 */

extern const srtp_policy_t *policy_array[];
extern const srtp_policy_t *invalid_policy_array[];

/* the wildcard_policy is declared below; it has a wildcard ssrc */

extern const srtp_policy_t wildcard_policy;

/*
 * mod_driver debug module - debugging module for this test driver
 *
 * we use the crypto_kernel debugging system in this driver, which
 * makes the interface uniform and increases portability
 */

srtp_debug_module_t mod_driver = {
    false,   /* debugging is off by default */
    "driver" /* printable name for module   */
};

int main(int argc, char *argv[])
{
    int q;
    bool do_timing_test = false;
    bool do_rejection_test = false;
    bool do_codec_timing = false;
    bool do_validation = false;
    bool do_stream_list = false;
    bool do_list_mods = false;
    bool do_log_stdout = false;
    srtp_err_status_t status;
    const size_t hdr_size = 12;

    /*
     * verify that the compiler has interpreted the header data
     * structure srtp_hdr_t correctly
     */
    if (sizeof(srtp_hdr_t) != hdr_size) {
        printf("error: srtp_hdr_t has incorrect size"
               "(size is %ld bytes, expected %ld)\n",
               (long)sizeof(srtp_hdr_t), (long)hdr_size);
        exit(1);
    }

    /* initialize srtp library */
    status = srtp_init();
    if (status) {
        printf("error: srtp init failed with error code %d\n", status);
        exit(1);
    }

    /*  load srtp_driver debug module */
    status = srtp_crypto_kernel_load_debug_module(&mod_driver);
    if (status) {
        printf("error: load of srtp_driver debug module failed "
               "with error code %d\n",
               status);
        exit(1);
    }

    /* process input arguments */
    while (1) {
        q = getopt_s(argc, argv, "trcvsold:n");
        if (q == -1) {
            break;
        }
        switch (q) {
        case 't':
            do_timing_test = true;
            break;
        case 'r':
            do_rejection_test = true;
            break;
        case 'c':
            do_codec_timing = true;
            break;
        case 'v':
            do_validation = true;
            do_stream_list = true;
            break;
        case 's':
            do_stream_list = true;
            break;
        case 'o':
            do_log_stdout = true;
            break;
        case 'l':
            do_list_mods = true;
            break;
        case 'd':
            status = srtp_set_debug_module(optarg_s, true);
            if (status) {
                printf("error: set debug module (%s) failed\n", optarg_s);
                exit(1);
            }
            break;
        case 'n':
            printf("using srtp not-in-place io api\n");
            use_srtp_not_in_place_io_api = true;
            break;
        default:
            usage(argv[0]);
        }
    }

    if (!do_validation && !do_timing_test && !do_codec_timing &&
        !do_list_mods && !do_rejection_test && !do_stream_list) {
        usage(argv[0]);
    }

    if (do_log_stdout) {
        status = srtp_install_log_handler(log_handler, NULL);
        if (status) {
            printf("error: install log handler failed\n");
            exit(1);
        }
    }

    if (do_list_mods) {
        status = srtp_list_debug_modules();
        if (status) {
            printf("error: list of debug modules failed\n");
            exit(1);
        }
    }

    if (do_validation) {
        const srtp_policy_t **policy = policy_array;
        srtp_policy_t *big_policy;
        srtp_t srtp_sender;

        /* loop over policy array, testing srtp and srtcp for each policy */
        while (*policy != NULL) {
            printf("testing srtp_protect and srtp_unprotect\n");
            if (srtp_test(*policy, false, false, 0) == srtp_err_status_ok) {
                printf("passed\n\n");
            } else {
                printf("failed\n");
                exit(1);
            }

            printf("testing srtp_protect and srtp_unprotect io lengths\n");
            if (srtp_test_io_lengths(*policy, false, false, 0) ==
                srtp_err_status_ok) {
                printf("passed\n\n");
            } else {
                printf("failed\n");
                exit(1);
            }

            printf("testing srtp_protect and srtp_unprotect with encrypted "
                   "extensions headers\n");
            if (srtp_test(*policy, true, false, 0) == srtp_err_status_ok) {
                printf("passed\n\n");
            } else {
                printf("failed\n");
                exit(1);
            }

            printf("testing srtp_protect and srtp_unprotect io lengths with "
                   "encrypted extension headers\n");
            if (srtp_test_io_lengths(*policy, true, false, 0) ==
                srtp_err_status_ok) {
                printf("passed\n\n");
            } else {
                printf("failed\n");
                exit(1);
            }

            printf("testing srtp_protect_rtcp and srtp_unprotect_rtcp\n");
            if (srtcp_test(*policy, false, 0) == srtp_err_status_ok) {
                printf("passed\n\n");
            } else {
                printf("failed\n");
                exit(1);
            }

            printf("testing srtp_protect_rtcp and srtp_unprotect_rtcp io "
                   "lengths\n");
            if (srtcp_test_io_lengths(*policy, false, 0) ==
                srtp_err_status_ok) {
                printf("passed\n\n");
            } else {
                printf("failed\n");
                exit(1);
            }

            printf("testing srtp_protect_rtp and srtp_unprotect_rtp with MKI "
                   "index set to 0\n");
            if (srtp_test(*policy, false, true, 0) == srtp_err_status_ok) {
                printf("passed\n\n");
            } else {
                printf("failed\n");
                exit(1);
            }
            printf("testing srtp_protect_rtp and srtp_unprotect_rtp with MKI "
                   "index set to 1\n");
            if (srtp_test(*policy, false, true, 1) == srtp_err_status_ok) {
                printf("passed\n\n");
            } else {
                printf("failed\n");
                exit(1);
            }

            printf("testing srtp_protect and srtp_unprotect io lengths with "
                   "MKI\n");
            if (srtp_test_io_lengths(*policy, false, true, 1) ==
                srtp_err_status_ok) {
                printf("passed\n\n");
            } else {
                printf("failed\n");
                exit(1);
            }

            printf("testing srtp_protect_rtcp and srtp_unprotect_rtcp with MKI "
                   "index set to 0\n");
            if (srtcp_test(*policy, true, 0) == srtp_err_status_ok) {
                printf("passed\n\n");
            } else {
                printf("failed\n");
                exit(1);
            }

            printf("testing srtp_protect_rtcp and srtp_unprotect_rtcp with MKI "
                   "index set to 1\n");
            if (srtcp_test(*policy, true, 1) == srtp_err_status_ok) {
                printf("passed\n\n");
            } else {
                printf("failed\n");
                exit(1);
            }

            printf("testing srtp_protect_rtcp and srtp_unprotect_rtcp io "
                   "lengths with MKI\n");
            if (srtcp_test_io_lengths(*policy, true, 1) == srtp_err_status_ok) {
                printf("passed\n\n");
            } else {
                printf("failed\n");
                exit(1);
            }

            policy++;
        }

        /* loop over invalid policy array, testing that an SRTP context cannot
         * be created with the policy */
        policy = invalid_policy_array;
        while (*policy != NULL) {
            printf("testing srtp_create fails with invalid policy\n");
            if (srtp_create(&srtp_sender, *policy) != srtp_err_status_ok) {
                printf("passed\n\n");
            } else {
                printf("failed\n");
                exit(1);
            }

            policy++;
        }

        /* create a big policy list and run tests on it */
        status = srtp_create_big_policy(&big_policy);
        if (status) {
            printf("unexpected failure with error code %d\n", status);
            exit(1);
        }
        printf("testing srtp_protect and srtp_unprotect with big policy\n");
        if (srtp_test(big_policy, false, false, 0) == srtp_err_status_ok) {
            printf("passed\n\n");
        } else {
            printf("failed\n");
            exit(1);
        }
        printf("testing srtp_protect and srtp_unprotect with big policy and "
               "encrypted extensions headers\n");
        if (srtp_test(big_policy, true, false, 0) == srtp_err_status_ok) {
            printf("passed\n\n");
        } else {
            printf("failed\n");
            exit(1);
        }
        status = srtp_dealloc_big_policy(big_policy);
        if (status) {
            printf("unexpected failure with error code %d\n", status);
            exit(1);
        }

        /* run test on wildcard policy */
        printf("testing srtp_protect and srtp_unprotect on "
               "wildcard ssrc policy\n");
        if (srtp_test(&wildcard_policy, false, false, 0) ==
            srtp_err_status_ok) {
            printf("passed\n\n");
        } else {
            printf("failed\n");
            exit(1);
        }
        printf("testing srtp_protect and srtp_unprotect on "
               "wildcard ssrc policy and encrypted extensions headers\n");
        if (srtp_test(&wildcard_policy, true, false, 0) == srtp_err_status_ok) {
            printf("passed\n\n");
        } else {
            printf("failed\n");
            exit(1);
        }

        /*
         * run validation test against the reference packets - note
         * that this test only covers the default policy
         */
        printf("testing srtp_protect and srtp_unprotect against "
               "reference packet\n");
        if (srtp_validate() == srtp_err_status_ok) {
            printf("passed\n\n");
        } else {
            printf("failed\n");
            exit(1);
        }

        /*
         * run validation test against the reference packets - note
         * that this test only covers the default policy
         */
        printf("testing srtp_protect and srtp_unprotect against "
<<<<<<< HEAD
               "reference packet using mki\n");
        if (srtp_validate_mki() == srtp_err_status_ok) {
            printf("passed\n\n");
        } else {
            printf("failed\n");
            exit(1);
        }

        printf("testing srtp_protect and srtp_unprotect against "
               "reference packet using null cipher and HMAC\n");
        if (srtp_validate_null() == srtp_err_status_ok) {
=======
               "reference cryptex packet\n");
        if (srtp_validate_cryptex() == srtp_err_status_ok) {
>>>>>>> 90d2345b
            printf("passed\n\n");
        } else {
            printf("failed\n");
            exit(1);
        }

#ifdef GCM
        printf("testing srtp_protect and srtp_unprotect against "
               "reference packet using GCM\n");
        if (srtp_validate_gcm() == srtp_err_status_ok) {
            printf("passed\n\n");
        } else {
            printf("failed\n");
            exit(1);
        }

        printf("testing srtp_protect and srtp_unprotect against "
               "reference cryptex packet using GCM\n");
        if (srtp_validate_gcm_cryptex() == srtp_err_status_ok) {
            printf("passed\n\n");
        } else {
            printf("failed\n");
            exit(1);
        }
#endif

        printf("testing srtp_protect and srtp_unprotect against "
               "reference packet with encrypted extensions headers\n");
        if (srtp_validate_encrypted_extensions_headers() ==
            srtp_err_status_ok) {
            printf("passed\n\n");
        } else {
            printf("failed\n");
            exit(1);
        }

#ifdef GCM
        printf("testing srtp_protect and srtp_unprotect against "
               "reference packet with encrypted extension headers (GCM)\n");
        if (srtp_validate_encrypted_extensions_headers_gcm() ==
            srtp_err_status_ok) {
            printf("passed\n\n");
        } else {
            printf("failed\n");
            exit(1);
        }
#endif

        /*
         * run validation test against the reference packets for
         * AES-256
         */
        printf("testing srtp_protect and srtp_unprotect against "
               "reference packet (AES-256)\n");
        if (srtp_validate_aes_256() == srtp_err_status_ok) {
            printf("passed\n\n");
        } else {
            printf("failed\n");
            exit(1);
        }

        /*
         * test packets with empty payload
         */
        printf("testing srtp_protect and srtp_unprotect against "
               "packet with empty payload\n");
        if (srtp_test_empty_payload() == srtp_err_status_ok) {
            printf("passed\n");
        } else {
            printf("failed\n");
            exit(1);
        }
#ifdef GCM
        printf("testing srtp_protect and srtp_unprotect against "
               "packet with empty payload (GCM)\n");
        if (srtp_test_empty_payload_gcm() == srtp_err_status_ok) {
            printf("passed\n");
        } else {
            printf("failed\n");
            exit(1);
        }
#endif

        /*
         * test the function srtp_stream_remove()
         */
        printf("testing srtp_stream_remove()...");
        if (srtp_test_remove_stream() == srtp_err_status_ok) {
            printf("passed\n");
        } else {
            printf("failed\n");
            exit(1);
        }

        /*
         * test the function srtp_update()
         */
        printf("testing srtp_update()...");
        if (srtp_test_update() == srtp_err_status_ok) {
            printf("passed\n");
        } else {
            printf("failed\n");
            exit(1);
        }

        /*
         * test the function srtp_update()
         */
        printf("testing srtp_update_mki()...");
        if (srtp_test_update_mki() == srtp_err_status_ok) {
            printf("passed\n");
        } else {
            printf("failed\n");
            exit(1);
        }

        /*
         * test the functions srtp_get_protect_trailer_length
         * and srtp_get_protect_rtcp_trailer_length
         */
        printf("testing srtp_get_protect_trailer_length()...");
        if (srtp_test_protect_trailer_length() == srtp_err_status_ok) {
            printf("passed\n");
        } else {
            printf("failed\n");
            exit(1);
        }

        printf("testing srtp_get_protect_rtcp_trailer_length()...");
        if (srtp_test_protect_rtcp_trailer_length() == srtp_err_status_ok) {
            printf("passed\n");
        } else {
            printf("failed\n");
            exit(1);
        }

        printf("testing srtp_test_out_of_order_after_rollover()...");
        if (srtp_test_out_of_order_after_rollover() == srtp_err_status_ok) {
            printf("passed\n");
        } else {
            printf("failed\n");
            exit(1);
        }

        printf("testing srtp_test_get_roc()...");
        if (srtp_test_get_roc() == srtp_err_status_ok) {
            printf("passed\n");
        } else {
            printf("failed\n");
            exit(1);
        }

        printf("testing srtp_test_set_receiver_roc()...");
        if (srtp_test_set_receiver_roc() == srtp_err_status_ok) {
            printf("passed\n");
        } else {
            printf("failed\n");
            exit(1);
        }

        printf("testing srtp_test_set_sender_roc()...");
        if (srtp_test_set_sender_roc() == srtp_err_status_ok) {
            printf("passed\n");
        } else {
            printf("failed\n");
            exit(1);
        }
    }

    if (do_stream_list) {
        printf("testing srtp_stream_list...");
        if (srtp_stream_list_test() == srtp_err_status_ok) {
            printf("passed\n");
        } else {
            printf("failed\n");
            exit(1);
        }
    }

    if (do_timing_test) {
        const srtp_policy_t **policy = policy_array;

        /* loop over policies, run timing test for each */
        while (*policy != NULL) {
            srtp_print_policy(*policy);
            srtp_do_timing(*policy);
            policy++;
        }
    }

    if (do_rejection_test) {
        const srtp_policy_t **policy = policy_array;

        /* loop over policies, run rejection timing test for each */
        while (*policy != NULL) {
            srtp_print_policy(*policy);
            srtp_do_rejection_timing(*policy);
            policy++;
        }
    }

    if (do_codec_timing) {
        srtp_policy_t policy;
        size_t ignore;
        double mips_value = mips_estimate(1000000000, &ignore);

        memset(&policy, 0, sizeof(policy));
        srtp_crypto_policy_set_rtp_default(&policy.rtp);
        srtp_crypto_policy_set_rtcp_default(&policy.rtcp);
        policy.ssrc.type = ssrc_specific;
        policy.ssrc.value = 0xdecafbad;
        policy.key = test_key;
        policy.window_size = 128;
        policy.allow_repeat_tx = false;
        policy.next = NULL;

        printf("mips estimate: %e\n", mips_value);

        printf("testing srtp processing time for voice codecs:\n");
        printf("codec\t\tlength (octets)\t\tsrtp instructions/second\n");
        printf("G.711\t\t%d\t\t\t%e\n", 80,
               (double)mips_value * (80 * 8) /
                   srtp_bits_per_second(80, &policy) / .01);
        printf("G.711\t\t%d\t\t\t%e\n", 160,
               (double)mips_value * (160 * 8) /
                   srtp_bits_per_second(160, &policy) / .02);
        printf("G.726-32\t%d\t\t\t%e\n", 40,
               (double)mips_value * (40 * 8) /
                   srtp_bits_per_second(40, &policy) / .01);
        printf("G.726-32\t%d\t\t\t%e\n", 80,
               (double)mips_value * (80 * 8) /
                   srtp_bits_per_second(80, &policy) / .02);
        printf("G.729\t\t%d\t\t\t%e\n", 10,
               (double)mips_value * (10 * 8) /
                   srtp_bits_per_second(10, &policy) / .01);
        printf("G.729\t\t%d\t\t\t%e\n", 20,
               (double)mips_value * (20 * 8) /
                   srtp_bits_per_second(20, &policy) / .02);
        printf("Wideband\t%d\t\t\t%e\n", 320,
               (double)mips_value * (320 * 8) /
                   srtp_bits_per_second(320, &policy) / .01);
        printf("Wideband\t%d\t\t\t%e\n", 640,
               (double)mips_value * (640 * 8) /
                   srtp_bits_per_second(640, &policy) / .02);
    }

    status = srtp_shutdown();
    if (status) {
        printf("error: srtp shutdown failed with error code %d\n", status);
        exit(1);
    }

    return 0;
}

/*
 * create_rtp_test_packet returns a pointer to a (malloced) example
 * RTP packet whose data field has the length given by payload_len.
 * There is room at the end of the packet for the max SRTP trailer.
 * The space for the trailer space and the following four bytes
 * are filled with overrun marker to enable testing for overwrites.
 *
 * The size of the packet is returned rtp_len, the complete size of
 * the buffer is returned in buffer_len.
 *
 * note that the location of the test packet must be
 * deallocated with the free() call once it is no longer needed.
 */
uint8_t *create_rtp_test_packet(size_t payload_len,
                                uint32_t ssrc,
                                uint16_t seq,
                                uint32_t ts,
                                bool add_hdr_xtn,
                                size_t *rtp_len,
                                size_t *buffer_len)
{
    uint8_t *buffer;
    srtp_hdr_t *hdr;
    size_t bytes_in_hdr = 12;
    size_t len = 0;

    *rtp_len = payload_len + bytes_in_hdr;

    if (add_hdr_xtn) {
        *rtp_len += sizeof(rtp_test_packet_extension_header);
    }

    // allocate enough for max trailer and 4 byte overrun detection
    len = *rtp_len + SRTP_MAX_TRAILER_LEN + 4;

    buffer = (uint8_t *)malloc(len);
    if (!buffer) {
        printf("rtp test packet allocation failed\n");
        exit(1);
    }

    overrun_check_prepare(buffer, 0, len);

    hdr = (srtp_hdr_t *)buffer;
    hdr->version = 2;
    hdr->p = 0;
    hdr->x = add_hdr_xtn ? 1 : 0;
    hdr->cc = 0;
    hdr->m = 0;
    hdr->pt = 0xf;
    hdr->seq = htons(seq);
    hdr->ts = htonl(ts);
    hdr->ssrc = htonl(ssrc);
    buffer += bytes_in_hdr;

    if (add_hdr_xtn) {
        memcpy(buffer, rtp_test_packet_extension_header,
               sizeof(rtp_test_packet_extension_header));
        buffer += sizeof(rtp_test_packet_extension_header);
    }

    /* set RTP data to 0xab */
    memset(buffer, 0xab, payload_len);
    buffer += payload_len;

    if (buffer_len) {
        *buffer_len = len;
    }

    return buffer - *rtp_len;
}

uint8_t *create_rtcp_test_packet(size_t payload_len,
                                 uint32_t ssrc,
                                 size_t *rtcp_len,
                                 size_t *buffer_len)
{
    uint8_t *buffer;
    srtcp_hdr_t *hdr;
    size_t bytes_in_hdr = 8;
    size_t len = 0;

    *rtcp_len = payload_len + bytes_in_hdr;

    // allocate enough for max trailer and 4 byte overrun detection
    len = *rtcp_len + SRTP_MAX_SRTCP_TRAILER_LEN + 4;

    buffer = (uint8_t *)malloc(len);
    if (!buffer) {
        printf("rtcp test packet allocation failed\n");
        exit(1);
    }

    overrun_check_prepare(buffer, 0, len);

    hdr = (srtcp_hdr_t *)buffer;
    hdr->version = 2; /* RTP version two     */
    hdr->p = 0;       /* no padding needed   */
    hdr->rc = 0;      /* no reports          */
    hdr->pt = 0xc8;   /* sender report (200) */
    hdr->len = ((bytes_in_hdr + payload_len) % 4) - 1;
    hdr->ssrc = htonl(ssrc); /* synch. source       */
    buffer += bytes_in_hdr;

    /* set data to 0xab */
    memset(buffer, 0xab, payload_len);
    buffer += payload_len;

    if (buffer_len) {
        *buffer_len = len;
    }

    return buffer - *rtcp_len;
}

void srtp_do_timing(const srtp_policy_t *policy)
{
    int len;

    /*
     * note: the output of this function is formatted so that it
     * can be used in gnuplot.  '#' indicates a comment, and "\r\n"
     * terminates a record
     */

    printf("# testing srtp throughput:\r\n");
    printf("# mesg length (octets)\tthroughput (megabits per second)\r\n");

    for (len = 16; len <= 2048; len *= 2) {
        printf("%d\t\t\t%f\r\n", len,
               srtp_bits_per_second(len, policy) / 1.0E6);
    }

    /* these extra linefeeds let gnuplot know that a dataset is done */
    printf("\r\n\r\n");
}

void srtp_do_rejection_timing(const srtp_policy_t *policy)
{
    int len;

    /*
     * note: the output of this function is formatted so that it
     * can be used in gnuplot.  '#' indicates a comment, and "\r\n"
     * terminates a record
     */

    printf("# testing srtp rejection throughput:\r\n");
    printf("# mesg length (octets)\trejections per second\r\n");

    for (len = 8; len <= 2048; len *= 2) {
        printf("%d\t\t\t%e\r\n", len, srtp_rejections_per_second(len, policy));
    }

    /* these extra linefeeds let gnuplot know that a dataset is done */
    printf("\r\n\r\n");
}

#define MAX_MSG_LEN 1024

double srtp_bits_per_second(size_t msg_len_octets, const srtp_policy_t *policy)
{
    srtp_t srtp;
    uint8_t *mesg;
    clock_t timer;
    size_t num_trials = 100000;
    size_t input_len, len;
    uint32_t ssrc;
    srtp_err_status_t status;

    /*
     * allocate and initialize an srtp session
     */
    status = srtp_create(&srtp, policy);
    if (status) {
        printf("error: srtp_create() failed with error code %d\n", status);
        exit(1);
    }

    /*
     * if the ssrc is unspecified, use a predetermined one
     */
    if (policy->ssrc.type != ssrc_specific) {
        ssrc = 0xdeadbeef;
    } else {
        ssrc = policy->ssrc.value;
    }

    /*
     * create a test packet
     */
    mesg = create_rtp_test_packet(msg_len_octets, ssrc, 1, 1, false, &input_len,
                                  NULL);
    if (mesg == NULL) {
        return 0.0; /* indicate failure by returning zero */
    }
    timer = clock();
    for (size_t i = 0; i < num_trials; i++) {
        len = input_len;
        /* srtp protect message */
        status = call_srtp_protect(srtp, mesg, &len, 0);
        if (status) {
            printf("error: srtp_protect() failed with error code %d\n", status);
            exit(1);
        }

        /* increment message number */
        {
            /* hack sequence to avoid problems with macros for htons/ntohs on
             * some systems */
            srtp_hdr_t *hdr = (srtp_hdr_t *)mesg;
            short new_seq = ntohs(hdr->seq) + 1;
            hdr->seq = htons(new_seq);
        }
    }
    timer = clock() - timer;

    free(mesg);

    status = srtp_dealloc(srtp);
    if (status) {
        printf("error: srtp_dealloc() failed with error code %d\n", status);
        exit(1);
    }

    return msg_len_octets * 8.0 * num_trials * CLOCKS_PER_SEC / timer;
}

double srtp_rejections_per_second(size_t msg_len_octets,
                                  const srtp_policy_t *policy)
{
    srtp_ctx_t *srtp;
    uint8_t *mesg;
    size_t len;
    clock_t timer;
    size_t num_trials = 1000000;
    uint32_t ssrc = policy->ssrc.value;
    srtp_err_status_t status;

    /*
     * allocate and initialize an srtp session
     */
    status = srtp_create(&srtp, policy);
    if (status) {
        printf("error: srtp_create() failed with error code %d\n", status);
        exit(1);
    }

    mesg =
        create_rtp_test_packet(msg_len_octets, ssrc, 1, 1, false, &len, NULL);
    if (mesg == NULL) {
        return 0.0; /* indicate failure by returning zero */
    }
    call_srtp_protect(srtp, mesg, &len, 0);

    timer = clock();
    for (size_t i = 0; i < num_trials; i++) {
        len = msg_len_octets;
        call_srtp_unprotect(srtp, mesg, &len);
    }
    timer = clock() - timer;

    free(mesg);

    status = srtp_dealloc(srtp);
    if (status) {
        printf("error: srtp_dealloc() failed with error code %d\n", status);
        exit(1);
    }

    return (double)num_trials * CLOCKS_PER_SEC / timer;
}

srtp_err_status_t srtp_test(const srtp_policy_t *policy,
                            bool test_extension_headers,
                            bool use_mki,
                            size_t mki_index)
{
    size_t i;
    srtp_t srtp_sender;
    srtp_t srtp_rcvr;
    srtp_err_status_t status = srtp_err_status_ok;
    uint8_t *hdr, *hdr2;
    uint8_t hdr_enc[64];
    size_t msg_len_octets, msg_len_enc, msg_len;
    size_t len, len2;
    size_t tag_length;
    size_t buffer_len;
    uint32_t ssrc;
    srtp_policy_t send_policy;
    srtp_policy_t rcvr_policy;
    uint8_t header = 1;

    memcpy(&send_policy, policy, sizeof(srtp_policy_t));

    send_policy.use_mki = use_mki;
    if (!use_mki) {
        send_policy.mki_size = 0;
    }

    if (test_extension_headers) {
        send_policy.enc_xtn_hdr = &header;
        send_policy.enc_xtn_hdr_count = 1;
    }

    CHECK_OK(srtp_create(&srtp_sender, &send_policy));

    /* print out policy */
    CHECK_OK(srtp_session_print_policy(srtp_sender));

    /*
     * initialize data buffer, using the ssrc in the policy unless that
     * value is a wildcard, in which case we'll just use an arbitrary
     * one
     */
    if (policy->ssrc.type != ssrc_specific) {
        ssrc = 0xdecafbad;
    } else {
        ssrc = policy->ssrc.value;
    }
    msg_len_octets = 28;
    hdr = create_rtp_test_packet(msg_len_octets, ssrc, 1, 1,
                                 test_extension_headers, &len, &buffer_len);
    hdr2 = create_rtp_test_packet(msg_len_octets, ssrc, 1, 1,
                                  test_extension_headers, &len2, NULL);

    /* save original msg len */
    msg_len = len;

    if (hdr == NULL) {
        free(hdr2);
        return srtp_err_status_alloc_fail;
    }
    if (hdr2 == NULL) {
        free(hdr);
        return srtp_err_status_alloc_fail;
    }

    debug_print(mod_driver, "before protection:\n%s",
                srtp_packet_to_string(hdr, len));

#if PRINT_REFERENCE_PACKET
    debug_print(mod_driver, "reference packet before protection:\n%s",
                octet_string_hex_string(hdr, len));
#endif
    CHECK_OK(call_srtp_protect(srtp_sender, hdr, &len, mki_index));

    debug_print(mod_driver, "after protection:\n%s",
                srtp_packet_to_string(hdr, len));
#if PRINT_REFERENCE_PACKET
    debug_print(mod_driver, "after protection:\n%s",
                octet_string_hex_string(hdr, len));
#endif

    /* save protected message and length */
    memcpy(hdr_enc, hdr, len);
    msg_len_enc = len;

    /*
     * check for overrun of the srtp_protect() function
     *
     * The packet is followed by a value of 0xffffffff; if the value of the
     * data following the packet is different, then we know that the
     * protect function is overwriting the end of the packet.
     */
    CHECK_OK(
        srtp_get_protect_trailer_length(srtp_sender, mki_index, &tag_length));
    CHECK_OVERRUN(hdr, msg_len + tag_length, buffer_len);

    /*
     * if the policy includes confidentiality, check that ciphertext is
     * different than plaintext
     *
     * Note that this check will give false negatives, with some small
     * probability, especially if the packets are short.  For that
     * reason, we skip this check if the plaintext is less than four
     * octets long.
     */
    if ((policy->rtp.sec_serv & sec_serv_conf) && (msg_len_octets >= 4)) {
        printf("testing that ciphertext is distinct from plaintext...");
        status = srtp_err_status_algo_fail;
        for (i = 12; i < msg_len_octets + 12; i++) {
            if (hdr[i] != hdr2[i]) {
                status = srtp_err_status_ok;
            }
        }
        if (status) {
            printf("failed\n");
            free(hdr);
            free(hdr2);
            return status;
        }
        printf("passed\n");
    }

    memcpy(&rcvr_policy, &send_policy, sizeof(srtp_policy_t));
    rcvr_policy.ssrc.type = ssrc_any_inbound;

    CHECK_OK(srtp_create(&srtp_rcvr, &rcvr_policy));

    CHECK_OK(call_srtp_unprotect(srtp_rcvr, hdr, &len));

    debug_print(mod_driver, "after unprotection:\n%s",
                srtp_packet_to_string(hdr, len));

    /* verify that the unprotected packet matches the original one */
    for (i = 0; i < len; i++) {
        if (hdr[i] != hdr2[i]) {
            fprintf(stdout, "mismatch at octet %zu\n", i);
            status = srtp_err_status_algo_fail;
        }
    }
    if (status) {
        free(hdr);
        free(hdr2);
        return status;
    }

    /*
     * if the policy includes authentication, then test for false positives
     */
    if (policy->rtp.sec_serv & sec_serv_auth) {
        uint8_t *data = hdr + (test_extension_headers ? 24 : 12);

        printf("testing for false positives in replay check...");

        /* unprotect a second time - should fail with a replay error */
        status = call_srtp_unprotect(srtp_rcvr, hdr, &msg_len_enc);
        if (status != srtp_err_status_replay_fail) {
            printf("failed with error code %d\n", status);
            free(hdr);
            free(hdr2);
            return srtp_err_status_algo_fail;
        } else {
            printf("passed\n");
        }

        printf("testing for false positives in auth check...");

        /* increment sequence number in header */
        ((srtp_hdr_t *)hdr)->seq++;

        /* apply protection */
        CHECK_OK(call_srtp_protect(srtp_sender, hdr, &len, mki_index));

        /* flip bits in packet */
        data[0] ^= 0xff;

        /* unprotect, and check for authentication failure */
        status = call_srtp_unprotect(srtp_rcvr, hdr, &len);
        if (status != srtp_err_status_auth_fail) {
            printf("failed with error code %d\n", status);
            printf("failed\n");
            free(hdr);
            free(hdr2);
            return srtp_err_status_algo_fail;
        } else {
            printf("passed\n");
        }
    }

    CHECK_OK(srtp_dealloc(srtp_sender));
    CHECK_OK(srtp_dealloc(srtp_rcvr));

    free(hdr);
    free(hdr2);
    return srtp_err_status_ok;
}

srtp_err_status_t srtp_test_io_lengths(const srtp_policy_t *policy,
                                       bool test_extension_headers,
                                       bool use_mki,
                                       size_t mki_index)
{
    srtp_t srtp_sender;
    srtp_policy_t send_policy;
    uint32_t ssrc;
    uint16_t seq = 1;
    uint32_t ts = 1234;
    uint8_t *rtp;
    size_t rtp_len, buffer_len, srtp_len;
    size_t rtp_header_len = 12;
    uint8_t xtn_header_id = 1;

    memcpy(&send_policy, policy, sizeof(srtp_policy_t));

    send_policy.use_mki = use_mki;
    if (!use_mki) {
        send_policy.mki_size = 0;
    }

    if (test_extension_headers) {
        send_policy.enc_xtn_hdr = &xtn_header_id;
        send_policy.enc_xtn_hdr_count = 1;
        rtp_header_len += sizeof(rtp_test_packet_extension_header);
    }

    CHECK_OK(srtp_create(&srtp_sender, &send_policy));

    // get required trailer length
    size_t trailer_len;
    CHECK_OK(
        srtp_get_protect_trailer_length(srtp_sender, mki_index, &trailer_len));

    CHECK_OK(srtp_session_print_policy(srtp_sender));

    if (policy->ssrc.type != ssrc_specific) {
        ssrc = 0xdecafbad;
    } else {
        ssrc = policy->ssrc.value;
    }

    // 0 byte input
    rtp = create_rtp_test_packet(28, ssrc, seq++, ts, test_extension_headers,
                                 &rtp_len, &buffer_len);
    srtp_len = buffer_len;
    overrun_check_prepare(rtp, 0, buffer_len);
    CHECK_RETURN(call_srtp_protect2(srtp_sender, rtp, 0, &srtp_len, mki_index),
                 srtp_err_status_bad_param);
    CHECK_OVERRUN(rtp, 0, buffer_len);
    free(rtp);

    // 1 byte input
    rtp = create_rtp_test_packet(28, ssrc, seq++, ts, test_extension_headers,
                                 &rtp_len, &buffer_len);
    srtp_len = buffer_len;
    overrun_check_prepare(rtp, 1, buffer_len);
    CHECK_RETURN(call_srtp_protect2(srtp_sender, rtp, 1, &srtp_len, mki_index),
                 srtp_err_status_bad_param);
    CHECK_OVERRUN(rtp, 1, buffer_len);
    free(rtp);

    // too short header
    rtp = create_rtp_test_packet(28, ssrc, seq++, ts, test_extension_headers,
                                 &rtp_len, &buffer_len);
    srtp_len = buffer_len;
    overrun_check_prepare(rtp, rtp_header_len - 1, buffer_len);
    CHECK_RETURN(call_srtp_protect2(srtp_sender, rtp, rtp_header_len - 1,
                                    &srtp_len, mki_index),
                 srtp_err_status_bad_param);
    CHECK_OVERRUN(rtp, rtp_header_len - 1, buffer_len);
    free(rtp);

    // zero payload
    rtp = create_rtp_test_packet(28, ssrc, seq++, ts, test_extension_headers,
                                 &rtp_len, &buffer_len);
    srtp_len = buffer_len;
    overrun_check_prepare(rtp, rtp_header_len, buffer_len);
    CHECK_OK(call_srtp_protect2(srtp_sender, rtp, rtp_header_len, &srtp_len,
                                mki_index));
    CHECK(srtp_len == rtp_header_len + trailer_len);
    CHECK_OVERRUN(rtp, srtp_len, buffer_len);
    free(rtp);

    // 1 byte payload
    rtp = create_rtp_test_packet(28, ssrc, seq++, ts, test_extension_headers,
                                 &rtp_len, &buffer_len);
    srtp_len = buffer_len;
    overrun_check_prepare(rtp, rtp_header_len + 1, buffer_len);
    CHECK_OK(call_srtp_protect2(srtp_sender, rtp, rtp_header_len + 1, &srtp_len,
                                mki_index));
    CHECK(srtp_len == rtp_header_len + 1 + trailer_len);
    CHECK_OVERRUN(rtp, srtp_len, buffer_len);
    free(rtp);

    // 0 byte output
    rtp = create_rtp_test_packet(28, ssrc, seq++, ts, test_extension_headers,
                                 &rtp_len, &buffer_len);
    srtp_len = 0;
    overrun_check_prepare(rtp, rtp_len, buffer_len);
    CHECK_RETURN(
        call_srtp_protect2(srtp_sender, rtp, rtp_len, &srtp_len, mki_index),
        srtp_err_status_buffer_small);
    CHECK_OVERRUN(rtp, rtp_len, buffer_len);
    free(rtp);

    // 1 byte output
    rtp = create_rtp_test_packet(28, ssrc, seq++, ts, test_extension_headers,
                                 &rtp_len, &buffer_len);
    srtp_len = 1;
    overrun_check_prepare(rtp, rtp_len, buffer_len);
    CHECK_RETURN(
        call_srtp_protect2(srtp_sender, rtp, rtp_len, &srtp_len, mki_index),
        srtp_err_status_buffer_small);
    CHECK_OVERRUN(rtp, rtp_len, buffer_len);
    free(rtp);

    if (trailer_len != 0) {
        // no space for trailer output
        rtp = create_rtp_test_packet(
            28, ssrc, seq++, ts, test_extension_headers, &rtp_len, &buffer_len);
        srtp_len = rtp_len;
        overrun_check_prepare(rtp, rtp_len, buffer_len);
        CHECK_RETURN(
            call_srtp_protect2(srtp_sender, rtp, rtp_len, &srtp_len, mki_index),
            srtp_err_status_buffer_small);
        CHECK_OVERRUN(rtp, rtp_len, buffer_len);
        free(rtp);
    }

    // 1 byte too small output
    rtp = create_rtp_test_packet(28, ssrc, seq++, ts, test_extension_headers,
                                 &rtp_len, &buffer_len);
    srtp_len = rtp_len + trailer_len - 1;
    overrun_check_prepare(rtp, rtp_len, buffer_len);
    CHECK_RETURN(
        call_srtp_protect2(srtp_sender, rtp, rtp_len, &srtp_len, mki_index),
        srtp_err_status_buffer_small);
    CHECK_OVERRUN(rtp, rtp_len, buffer_len);
    free(rtp);

    // full payload
    rtp = create_rtp_test_packet(28, ssrc, seq++, ts, test_extension_headers,
                                 &rtp_len, &buffer_len);
    srtp_len = buffer_len;
    CHECK_OK(
        call_srtp_protect2(srtp_sender, rtp, rtp_len, &srtp_len, mki_index));
    CHECK(srtp_len == rtp_len + trailer_len);
    CHECK_OVERRUN(rtp, srtp_len, buffer_len);

    CHECK_OK(srtp_dealloc(srtp_sender));

    // unprotect
    srtp_t srtp_receiver;
    srtp_policy_t receive_policy;

    memcpy(&receive_policy, &send_policy, sizeof(srtp_policy_t));
    receive_policy.ssrc.type = ssrc_any_inbound;

    CHECK_OK(srtp_create(&srtp_receiver, &receive_policy));

    // unprotect zero byte input
    rtp_len = buffer_len;
    CHECK_RETURN(call_srtp_unprotect2(srtp_receiver, rtp, 0, &rtp_len),
                 srtp_err_status_bad_param);

    // unprotect 1 byte input
    rtp_len = buffer_len;
    CHECK_RETURN(call_srtp_unprotect2(srtp_receiver, rtp, 1, &rtp_len),
                 srtp_err_status_bad_param);

    // unprotect short header
    rtp_len = buffer_len;
    CHECK_RETURN(
        call_srtp_unprotect2(srtp_receiver, rtp, rtp_header_len - 1, &rtp_len),
        srtp_err_status_bad_param);

    // 0 byte output
    rtp_len = 0;
    CHECK_RETURN(call_srtp_unprotect2(srtp_receiver, rtp, srtp_len, &rtp_len),
                 srtp_err_status_buffer_small);

    // 1 byte output
    rtp_len = 1;
    CHECK_RETURN(call_srtp_unprotect2(srtp_receiver, rtp, srtp_len, &rtp_len),
                 srtp_err_status_buffer_small);

    // 1 byte too small output
    rtp_len = srtp_len - trailer_len - 1;
    CHECK_RETURN(call_srtp_unprotect2(srtp_receiver, rtp, srtp_len, &rtp_len),
                 srtp_err_status_buffer_small);

    // full unprotect
    rtp_len = buffer_len;
    CHECK_OK(call_srtp_unprotect2(srtp_receiver, rtp, srtp_len, &rtp_len));
    CHECK(rtp_len == srtp_len - trailer_len);

    free(rtp);

    CHECK_OK(srtp_dealloc(srtp_receiver));

    return srtp_err_status_ok;
}

srtp_err_status_t srtcp_test(const srtp_policy_t *policy,
                             bool use_mki,
                             size_t mki_index)
{
    srtp_t srtcp_sender;
    srtp_t srtcp_rcvr;
    srtp_err_status_t status = srtp_err_status_ok;
    uint8_t *hdr, *hdr2;
    uint8_t hdr_enc[64];
    size_t msg_len_octets, msg_len_enc, msg_len;
    size_t len, len2;
    size_t buffer_len;
    size_t tag_length;
    uint32_t ssrc;
    srtp_policy_t send_policy;
    srtp_policy_t rcvr_policy;

    memcpy(&send_policy, policy, sizeof(srtp_policy_t));

    send_policy.use_mki = use_mki;
    if (!use_mki) {
        send_policy.mki_size = 0;
    }

    CHECK_OK(srtp_create(&srtcp_sender, &send_policy));

    /* print out policy */
    CHECK_OK(srtp_session_print_policy(srtcp_sender));

    /*
     * initialize data buffer, using the ssrc in the policy unless that
     * value is a wildcard, in which case we'll just use an arbitrary
     * one
     */
    if (policy->ssrc.type != ssrc_specific) {
        ssrc = 0xdecafbad;
    } else {
        ssrc = policy->ssrc.value;
    }
    msg_len_octets = 28;
    hdr = create_rtcp_test_packet(msg_len_octets, ssrc, &len, &buffer_len);
    /* save message len */
    msg_len = len;

    if (hdr == NULL) {
        return srtp_err_status_alloc_fail;
    }
    hdr2 = create_rtcp_test_packet(msg_len_octets, ssrc, &len2, NULL);
    if (hdr2 == NULL) {
        free(hdr);
        return srtp_err_status_alloc_fail;
    }

    debug_print(mod_driver, "before protection:\n%s",
                srtp_rtcp_packet_to_string(hdr, len));

#if PRINT_REFERENCE_PACKET
    debug_print(mod_driver, "reference packet before protection:\n%s",
                octet_string_hex_string(hdr, len));
#endif
    CHECK_OK(call_srtp_protect_rtcp(srtcp_sender, hdr, &len, mki_index));

    debug_print(mod_driver, "after protection:\n%s",
                srtp_rtcp_packet_to_string(hdr, len));
#if PRINT_REFERENCE_PACKET
    debug_print(mod_driver, "after protection:\n%s",
                octet_string_hex_string(hdr, len));
#endif

    /* save protected message and length */
    memcpy(hdr_enc, hdr, len);
    msg_len_enc = len;

    /*
     * check for overrun of the srtp_protect_rtcp() function
     *
     * The packet is followed by a value of 0xffffffff; if the value of the
     * data following the packet is different, then we know that the
     * protect function is overwriting the end of the packet.
     */
    srtp_get_protect_rtcp_trailer_length(srtcp_sender, mki_index, &tag_length);
    CHECK_OVERRUN(hdr, msg_len + tag_length, buffer_len);

    /*
     * if the policy includes confidentiality, check that ciphertext is
     * different than plaintext
     *
     * Note that this check will give false negatives, with some small
     * probability, especially if the packets are short.  For that
     * reason, we skip this check if the plaintext is less than four
     * octets long.
     */
    if ((policy->rtcp.sec_serv & sec_serv_conf) && (msg_len_octets >= 4)) {
        printf("testing that ciphertext is distinct from plaintext...");
        status = srtp_err_status_algo_fail;
        for (size_t i = 12; i < msg_len_octets + 12; i++) {
            if (hdr[i] != hdr2[i]) {
                status = srtp_err_status_ok;
            }
        }
        if (status) {
            printf("failed\n");
            free(hdr);
            free(hdr2);
            return status;
        }
        printf("passed\n");
    }

    memcpy(&rcvr_policy, &send_policy, sizeof(srtp_policy_t));
    if (send_policy.ssrc.type == ssrc_any_outbound) {
        rcvr_policy.ssrc.type = ssrc_any_inbound;
    }

    CHECK_OK(srtp_create(&srtcp_rcvr, &rcvr_policy));

    CHECK_OK(call_srtp_unprotect_rtcp(srtcp_rcvr, hdr, &len));

    debug_print(mod_driver, "after unprotection:\n%s",
                srtp_rtcp_packet_to_string(hdr, len));

    /* verify that the unprotected packet matches the original one */
    for (size_t i = 0; i < len; i++) {
        if (hdr[i] != hdr2[i]) {
            fprintf(stdout, "mismatch at octet %zu\n", i);
            status = srtp_err_status_algo_fail;
        }
    }
    if (status) {
        free(hdr);
        free(hdr2);
        return status;
    }

    /*
     * if the policy includes authentication, then test for false positives
     */
    if (policy->rtp.sec_serv & sec_serv_auth) {
        uint8_t *data = hdr + 12;

        printf("testing for false positives in replay check...");

        /* unprotect a second time - should fail with a replay error */
        status = call_srtp_unprotect_rtcp(srtcp_rcvr, hdr, &msg_len_enc);
        if (status != srtp_err_status_replay_fail) {
            printf("failed with error code %d\n", status);
            free(hdr);
            free(hdr2);
            return srtp_err_status_algo_fail;
        } else {
            printf("passed\n");
        }

        printf("testing for false positives in auth check...");

        /* apply protection */
        CHECK_OK(call_srtp_protect_rtcp(srtcp_sender, hdr, &len, mki_index));

        /* flip bits in packet */
        data[0] ^= 0xff;

        /* unprotect, and check for authentication failure */
        status = call_srtp_unprotect_rtcp(srtcp_rcvr, hdr, &len);
        if (status != srtp_err_status_auth_fail) {
            printf("failed with error code %d\n", status);
            printf("failed\n");
            free(hdr);
            free(hdr2);
            return srtp_err_status_algo_fail;
        } else {
            printf("passed\n");
        }
    }

    CHECK_OK(srtp_dealloc(srtcp_sender));
    CHECK_OK(srtp_dealloc(srtcp_rcvr));

    free(hdr);
    free(hdr2);
    return srtp_err_status_ok;
}

srtp_err_status_t srtcp_test_io_lengths(const srtp_policy_t *policy,
                                        bool use_mki,
                                        size_t mki_index)
{
    srtp_t srtp_sender;
    srtp_policy_t send_policy;
    uint32_t ssrc;
    uint8_t *rtcp;
    size_t rtcp_len, buffer_len, srtcp_len;
    size_t rtcp_header_len = 8;

    memcpy(&send_policy, policy, sizeof(srtp_policy_t));

    send_policy.use_mki = use_mki;
    if (!use_mki) {
        send_policy.mki_size = 0;
    }

    CHECK_OK(srtp_create(&srtp_sender, &send_policy));

    // get required trailer length
    size_t trailer_len;
    CHECK_OK(srtp_get_protect_rtcp_trailer_length(srtp_sender, mki_index,
                                                  &trailer_len));

    CHECK_OK(srtp_session_print_policy(srtp_sender));

    if (policy->ssrc.type != ssrc_specific) {
        ssrc = 0xdecafbad;
    } else {
        ssrc = policy->ssrc.value;
    }

    // 0 byte input
    rtcp = create_rtcp_test_packet(28, ssrc, &rtcp_len, &buffer_len);
    srtcp_len = buffer_len;
    overrun_check_prepare(rtcp, 0, buffer_len);
    CHECK_RETURN(
        call_srtp_protect_rtcp2(srtp_sender, rtcp, 0, &srtcp_len, mki_index),
        srtp_err_status_bad_param);
    CHECK_OVERRUN(rtcp, 0, buffer_len);
    free(rtcp);

    // 1 byte input
    rtcp = create_rtcp_test_packet(28, ssrc, &rtcp_len, &buffer_len);
    srtcp_len = buffer_len;
    overrun_check_prepare(rtcp, 1, buffer_len);
    CHECK_RETURN(
        call_srtp_protect_rtcp2(srtp_sender, rtcp, 1, &srtcp_len, mki_index),
        srtp_err_status_bad_param);
    CHECK_OVERRUN(rtcp, 1, buffer_len);
    free(rtcp);

    // too short header
    rtcp = create_rtcp_test_packet(28, ssrc, &rtcp_len, &buffer_len);
    srtcp_len = buffer_len;
    overrun_check_prepare(rtcp, rtcp_header_len - 1, buffer_len);
    CHECK_RETURN(call_srtp_protect_rtcp2(srtp_sender, rtcp, rtcp_header_len - 1,
                                         &srtcp_len, mki_index),
                 srtp_err_status_bad_param);
    CHECK_OVERRUN(rtcp, rtcp_header_len - 1, buffer_len);
    free(rtcp);

    // zero payload
    rtcp = create_rtcp_test_packet(28, ssrc, &rtcp_len, &buffer_len);
    srtcp_len = buffer_len;
    overrun_check_prepare(rtcp, rtcp_header_len, buffer_len);
    CHECK_OK(call_srtp_protect_rtcp2(srtp_sender, rtcp, rtcp_header_len,
                                     &srtcp_len, mki_index));
    CHECK(srtcp_len == rtcp_header_len + trailer_len);
    CHECK_OVERRUN(rtcp, srtcp_len, buffer_len);
    free(rtcp);

    // 1 byte payload
    rtcp = create_rtcp_test_packet(28, ssrc, &rtcp_len, &buffer_len);
    srtcp_len = buffer_len;
    overrun_check_prepare(rtcp, rtcp_header_len + 1, buffer_len);
    CHECK_OK(call_srtp_protect_rtcp2(srtp_sender, rtcp, rtcp_header_len + 1,
                                     &srtcp_len, mki_index));
    CHECK(srtcp_len == rtcp_header_len + 1 + trailer_len);
    CHECK_OVERRUN(rtcp, srtcp_len, buffer_len);
    free(rtcp);

    // 0 byte output
    rtcp = create_rtcp_test_packet(28, ssrc, &rtcp_len, &buffer_len);
    srtcp_len = 0;
    overrun_check_prepare(rtcp, rtcp_len, buffer_len);
    CHECK_RETURN(call_srtp_protect_rtcp2(srtp_sender, rtcp, rtcp_len,
                                         &srtcp_len, mki_index),
                 srtp_err_status_buffer_small);
    CHECK_OVERRUN(rtcp, rtcp_len, buffer_len);
    free(rtcp);

    // 1 byte output
    rtcp = create_rtcp_test_packet(28, ssrc, &rtcp_len, &buffer_len);
    srtcp_len = 1;
    overrun_check_prepare(rtcp, rtcp_len, buffer_len);
    CHECK_RETURN(call_srtp_protect_rtcp2(srtp_sender, rtcp, rtcp_len,
                                         &srtcp_len, mki_index),
                 srtp_err_status_buffer_small);
    CHECK_OVERRUN(rtcp, rtcp_len, buffer_len);
    free(rtcp);

    if (trailer_len != 0) {
        // no space for trailer output
        rtcp = create_rtcp_test_packet(28, ssrc, &rtcp_len, &buffer_len);
        srtcp_len = rtcp_len;
        overrun_check_prepare(rtcp, rtcp_len, buffer_len);
        CHECK_RETURN(call_srtp_protect_rtcp2(srtp_sender, rtcp, rtcp_len,
                                             &srtcp_len, mki_index),
                     srtp_err_status_buffer_small);
        CHECK_OVERRUN(rtcp, rtcp_len, buffer_len);
        free(rtcp);
    }

    // 1 byte too small output
    rtcp = create_rtcp_test_packet(28, ssrc, &rtcp_len, &buffer_len);
    srtcp_len = rtcp_len + trailer_len - 1;
    overrun_check_prepare(rtcp, rtcp_len, buffer_len);
    CHECK_RETURN(call_srtp_protect_rtcp2(srtp_sender, rtcp, rtcp_len,
                                         &srtcp_len, mki_index),
                 srtp_err_status_buffer_small);
    CHECK_OVERRUN(rtcp, rtcp_len, buffer_len);
    free(rtcp);

    // full payload
    rtcp = create_rtcp_test_packet(28, ssrc, &rtcp_len, &buffer_len);
    srtcp_len = buffer_len;
    CHECK_OK(call_srtp_protect_rtcp2(srtp_sender, rtcp, rtcp_len, &srtcp_len,
                                     mki_index));
    CHECK(srtcp_len == rtcp_len + trailer_len);
    CHECK_OVERRUN(rtcp, srtcp_len, buffer_len);

    CHECK_OK(srtp_dealloc(srtp_sender));

    // unprotect
    srtp_t srtp_receiver;
    srtp_policy_t receive_policy;

    memcpy(&receive_policy, &send_policy, sizeof(srtp_policy_t));
    receive_policy.ssrc.type = ssrc_any_inbound;

    CHECK_OK(srtp_create(&srtp_receiver, &receive_policy));

    // unprotect zero byte input
    rtcp_len = buffer_len;
    CHECK_RETURN(call_srtp_unprotect_rtcp2(srtp_receiver, rtcp, 0, &rtcp_len),
                 srtp_err_status_bad_param);

    // unprotect 1 byte input
    rtcp_len = buffer_len;
    CHECK_RETURN(call_srtp_unprotect_rtcp2(srtp_receiver, rtcp, 1, &rtcp_len),
                 srtp_err_status_bad_param);

    // unprotect short header
    rtcp_len = buffer_len;
    CHECK_RETURN(call_srtp_unprotect_rtcp2(srtp_receiver, rtcp,
                                           rtcp_header_len - 1, &rtcp_len),
                 srtp_err_status_bad_param);

    // 0 byte output
    rtcp_len = 0;
    CHECK_RETURN(
        call_srtp_unprotect_rtcp2(srtp_receiver, rtcp, srtcp_len, &rtcp_len),
        srtp_err_status_buffer_small);

    // 1 byte output
    rtcp_len = 1;
    CHECK_RETURN(
        call_srtp_unprotect_rtcp2(srtp_receiver, rtcp, srtcp_len, &rtcp_len),
        srtp_err_status_buffer_small);

    // 1 byte too small output
    rtcp_len = srtcp_len - trailer_len - 1;
    CHECK_RETURN(
        call_srtp_unprotect_rtcp2(srtp_receiver, rtcp, srtcp_len, &rtcp_len),
        srtp_err_status_buffer_small);

    // full unprotect
    rtcp_len = buffer_len;
    CHECK_OK(
        call_srtp_unprotect_rtcp2(srtp_receiver, rtcp, srtcp_len, &rtcp_len));
    CHECK(rtcp_len == srtcp_len - trailer_len);

    free(rtcp);

    CHECK_OK(srtp_dealloc(srtp_receiver));

    return srtp_err_status_ok;
}

struct srtp_session_print_stream_data {
    // set by callback to indicate failure
    srtp_err_status_t status;
    // indicates if it is the template stream or a regular stream
    int is_template;
};

bool srtp_session_print_stream(srtp_stream_t stream, void *raw_data)
{
    static const char *serv_descr[4] = { "none", "confidentiality",
                                         "authentication",
                                         "confidentiality and authentication" };
    static const char *direction[3] = { "unknown", "outbound", "inbound" };

    struct srtp_session_print_stream_data *data =
        (struct srtp_session_print_stream_data *)raw_data;
    srtp_session_keys_t *session_keys = &stream->session_keys[0];
    char ssrc_text[32];

    if (!data->is_template && stream->rtp_services > sec_serv_conf_and_auth) {
        data->status = srtp_err_status_bad_param;
        return false;
    }

    if (data->is_template) {
        snprintf(ssrc_text, sizeof(ssrc_text), "any %s",
                 direction[stream->direction]);
    } else {
        snprintf(ssrc_text, sizeof(ssrc_text), "0x%08x", stream->ssrc);
    }

    printf("# SSRC:          %s\r\n"
           "# rtp cipher:    %s\r\n"
           "# rtp auth:      %s\r\n"
           "# rtp services:  %s\r\n"
           "# rtcp cipher:   %s\r\n"
           "# rtcp auth:     %s\r\n"
           "# rtcp services: %s\r\n"
           "# num keys:      %zu\r\n"
           "# use mki:       %s\r\n"
           "# mki size:      %zu\r\n"
           "# window size:   %zu\r\n"
           "# tx rtx allowed:%s\r\n",
           ssrc_text, session_keys->rtp_cipher->type->description,
           session_keys->rtp_auth->type->description,
           serv_descr[stream->rtp_services],
           session_keys->rtcp_cipher->type->description,
           session_keys->rtcp_auth->type->description,
           serv_descr[stream->rtcp_services], stream->num_master_keys,
           stream->use_mki ? "true" : "false", stream->mki_size,
           srtp_rdbx_get_window_size(&stream->rtp_rdbx),
           stream->allow_repeat_tx ? "true" : "false");

    printf("# Encrypted extension headers: ");
    if (stream->enc_xtn_hdr && stream->enc_xtn_hdr_count > 0) {
        uint8_t *enc_xtn_hdr = stream->enc_xtn_hdr;
        size_t count = stream->enc_xtn_hdr_count;
        while (count > 0) {
            printf("%d ", *enc_xtn_hdr);
            enc_xtn_hdr++;
            count--;
        }
        printf("\n");
    } else {
        printf("none\n");
    }

    return true;
}

srtp_err_status_t srtp_session_print_policy(srtp_t srtp)
{
    struct srtp_session_print_stream_data data = { srtp_err_status_ok, 0 };

    /* sanity checking */
    if (srtp == NULL) {
        return srtp_err_status_fail;
    }

    /* if there's a template stream, print it out */
    if (srtp->stream_template != NULL) {
        data.is_template = 1;
        srtp_session_print_stream(srtp->stream_template, &data);
    }

    /* loop over streams in session, printing the policy of each */
    data.is_template = 0;
    srtp_stream_list_for_each(srtp->stream_list, srtp_session_print_stream,
                              &data);

    return data.status;
}

srtp_err_status_t srtp_print_policy(const srtp_policy_t *policy)
{
    srtp_err_status_t status;
    srtp_t session;

    status = srtp_create(&session, policy);
    if (status) {
        return status;
    }
    status = srtp_session_print_policy(session);
    if (status) {
        return status;
    }
    status = srtp_dealloc(session);
    if (status) {
        return status;
    }
    return srtp_err_status_ok;
}

/*
 * srtp_print_packet(...) is for debugging only
 * it prints an RTP packet to the stdout
 *
 * note that this function is *not* threadsafe
 */

#include <stdio.h>

#define MTU 2048

char packet_string[MTU];

char *srtp_packet_to_string(uint8_t *packet, size_t pkt_octet_len)
{
    srtp_hdr_t *hdr = (srtp_hdr_t *)packet;
    size_t octets_in_rtp_header = 12;
    uint8_t *data = packet + octets_in_rtp_header;
    size_t hex_len = pkt_octet_len - octets_in_rtp_header;

    /* sanity checking */
    if ((hdr == NULL) || (pkt_octet_len > MTU)) {
        return NULL;
    }

    /* write packet into string */
    snprintf(packet_string, sizeof(packet_string),
             "(s)rtp packet: {\n"
             "   version:\t%d\n"
             "   p:\t\t%d\n"
             "   x:\t\t%d\n"
             "   cc:\t\t%d\n"
             "   m:\t\t%d\n"
             "   pt:\t\t%x\n"
             "   seq:\t\t%x\n"
             "   ts:\t\t%x\n"
             "   ssrc:\t%x\n"
             "   data:\t%s\n"
             "} (%zu octets in total)\n",
             hdr->version, hdr->p, hdr->x, hdr->cc, hdr->m, hdr->pt, hdr->seq,
             hdr->ts, hdr->ssrc, octet_string_hex_string(data, hex_len),
             pkt_octet_len);

    return packet_string;
}

char *srtp_rtcp_packet_to_string(uint8_t *packet, size_t pkt_octet_len)
{
    srtcp_hdr_t *hdr = (srtcp_hdr_t *)packet;
    size_t octets_in_rtcp_header = 8;
    uint8_t *data = packet + octets_in_rtcp_header;
    size_t hex_len = pkt_octet_len - octets_in_rtcp_header;

    /* sanity checking */
    if ((hdr == NULL) || (pkt_octet_len > MTU)) {
        return NULL;
    }

    /* write packet into string */
    snprintf(packet_string, sizeof(packet_string),
             "(s)rtcp packet: {\n"
             "   version:\t%d\n"
             "   p:\t\t%d\n"
             "   rc:\t\t%d\n"
             "   pt:\t\t%x\n"
             "   len:\t\t%x\n"
             "   ssrc:\t%x\n"
             "   data:\t%s\n"
             "} (%zu octets in total)\n",
             hdr->version, hdr->p, hdr->rc, hdr->pt, hdr->len, hdr->ssrc,
             octet_string_hex_string(data, hex_len), pkt_octet_len);

    return packet_string;
}

/*
 * mips_estimate() is a simple function to estimate the number of
 * instructions per second that the host can perform.  note that this
 * function can be grossly wrong; you may want to have a manual sanity
 * check of its output!
 *
 * the 'ignore' pointer is there to convince the compiler to not just
 * optimize away the function
 */

double mips_estimate(size_t num_trials, size_t *ignore)
{
    clock_t t;
    volatile size_t sum;

    sum = 0;
    t = clock();
    for (size_t i = 0; i < num_trials; i++) {
        sum += i;
    }
    t = clock() - t;
    if (t < 1) {
        t = 1;
    }

    /*   printf("%d\n", sum); */
    *ignore = sum;

    return (double)num_trials * CLOCKS_PER_SEC / t;
}

/*
 * srtp_validate() verifies the correctness of libsrtp by comparing
 * some computed packets against some pre-computed reference values.
 * These packets were made with the default SRTP policy.
 */

srtp_err_status_t srtp_validate(void)
{
    // clang-format off
    uint8_t srtp_plaintext_ref[28] = {
        0x80, 0x0f, 0x12, 0x34, 0xde, 0xca, 0xfb, 0xad,
        0xca, 0xfe, 0xba, 0xbe, 0xab, 0xab, 0xab, 0xab,
        0xab, 0xab, 0xab, 0xab, 0xab, 0xab, 0xab, 0xab,
        0xab, 0xab, 0xab, 0xab
    };
    uint8_t srtp_plaintext[38] = {
        0x80, 0x0f, 0x12, 0x34, 0xde, 0xca, 0xfb, 0xad,
        0xca, 0xfe, 0xba, 0xbe, 0xab, 0xab, 0xab, 0xab,
        0xab, 0xab, 0xab, 0xab, 0xab, 0xab, 0xab, 0xab,
        0xab, 0xab, 0xab, 0xab, 0x00, 0x00, 0x00, 0x00,
        0x00, 0x00, 0x00, 0x00, 0x00, 0x00
    };
    uint8_t srtp_ciphertext[38] = {
        0x80, 0x0f, 0x12, 0x34, 0xde, 0xca, 0xfb, 0xad,
        0xca, 0xfe, 0xba, 0xbe, 0x4e, 0x55, 0xdc, 0x4c,
        0xe7, 0x99, 0x78, 0xd8, 0x8c, 0xa4, 0xd2, 0x15,
        0x94, 0x9d, 0x24, 0x02, 0xb7, 0x8d, 0x6a, 0xcc,
        0x99, 0xea, 0x17, 0x9b, 0x8d, 0xbb
    };
    uint8_t rtcp_plaintext_ref[24] = {
        0x81, 0xc8, 0x00, 0x0b, 0xca, 0xfe, 0xba, 0xbe,
        0xab, 0xab, 0xab, 0xab, 0xab, 0xab, 0xab, 0xab,
        0xab, 0xab, 0xab, 0xab, 0xab, 0xab, 0xab, 0xab,
    };
    uint8_t rtcp_plaintext[38] = {
        0x81, 0xc8, 0x00, 0x0b, 0xca, 0xfe, 0xba, 0xbe,
        0xab, 0xab, 0xab, 0xab, 0xab, 0xab, 0xab, 0xab,
        0xab, 0xab, 0xab, 0xab, 0xab, 0xab, 0xab, 0xab,
        0x00, 0x00, 0x00, 0x00, 0x00, 0x00, 0x00, 0x00,
        0x00, 0x00, 0x00, 0x00, 0x00, 0x00
    };
    uint8_t srtcp_ciphertext[38] = {
        0x81, 0xc8, 0x00, 0x0b, 0xca, 0xfe, 0xba, 0xbe,
        0x71, 0x28, 0x03, 0x5b, 0xe4, 0x87, 0xb9, 0xbd,
        0xbe, 0xf8, 0x90, 0x41, 0xf9, 0x77, 0xa5, 0xa8,
        0x80, 0x00, 0x00, 0x01, 0x99, 0x3e, 0x08, 0xcd,
        0x54, 0xd6, 0xc1, 0x23, 0x07, 0x98
    };
    // clang-format on

    srtp_t srtp_snd, srtp_recv;
    srtp_err_status_t status;
    size_t len;
    srtp_policy_t policy;

    /*
     * create a session with a single stream using the default srtp
     * policy and with the SSRC value 0xcafebabe
     */
    memset(&policy, 0, sizeof(policy));
    srtp_crypto_policy_set_rtp_default(&policy.rtp);
    srtp_crypto_policy_set_rtcp_default(&policy.rtcp);
    policy.ssrc.type = ssrc_specific;
    policy.ssrc.value = 0xcafebabe;
    policy.key = test_key;
    policy.window_size = 128;
    policy.allow_repeat_tx = false;
    policy.next = NULL;

    status = srtp_create(&srtp_snd, &policy);
    if (status) {
        return status;
    }

    /*
     * protect plaintext, then compare with ciphertext
     */
    len = 28;
    status = call_srtp_protect(srtp_snd, srtp_plaintext, &len, 0);
    if (status || (len != 38)) {
        return srtp_err_status_fail;
    }

    debug_print(mod_driver, "ciphertext:\n  %s",
                octet_string_hex_string(srtp_plaintext, len));
    debug_print(mod_driver, "ciphertext reference:\n  %s",
                octet_string_hex_string(srtp_ciphertext, len));

    if (!srtp_octet_string_equal(srtp_plaintext, srtp_ciphertext, len)) {
        return srtp_err_status_fail;
    }

    /*
     * protect plaintext rtcp, then compare with srtcp ciphertext
     */
    len = 24;
    status = call_srtp_protect_rtcp(srtp_snd, rtcp_plaintext, &len, 0);
    if (status || (len != 38)) {
        return srtp_err_status_fail;
    }

    debug_print(mod_driver, "srtcp ciphertext:\n  %s",
                octet_string_hex_string(rtcp_plaintext, len));
    debug_print(mod_driver, "srtcp ciphertext reference:\n  %s",
                octet_string_hex_string(srtcp_ciphertext, len));

    if (!srtp_octet_string_equal(rtcp_plaintext, srtcp_ciphertext, len)) {
        return srtp_err_status_fail;
    }

    /*
     * create a receiver session context comparable to the one created
     * above - we need to do this so that the replay checking doesn't
     * complain
     */
    status = srtp_create(&srtp_recv, &policy);
    if (status) {
        return status;
    }

    /*
     * unprotect ciphertext, then compare with plaintext
     */
    status = call_srtp_unprotect(srtp_recv, srtp_ciphertext, &len);
    if (status || (len != 28)) {
        return status;
    }

    if (!srtp_octet_string_equal(srtp_ciphertext, srtp_plaintext_ref, len)) {
        return srtp_err_status_fail;
    }

    /*
     * unprotect srtcp ciphertext, then compare with rtcp plaintext
     */
    len = 38;
    status = call_srtp_unprotect_rtcp(srtp_recv, srtcp_ciphertext, &len);
    if (status || (len != 24)) {
        return status;
    }

    if (!srtp_octet_string_equal(srtcp_ciphertext, rtcp_plaintext_ref, len)) {
        return srtp_err_status_fail;
    }

    status = srtp_dealloc(srtp_snd);
    if (status) {
        return status;
    }

    status = srtp_dealloc(srtp_recv);
    if (status) {
        return status;
    }

    return srtp_err_status_ok;
}

<<<<<<< HEAD
=======
/*
 * srtp_validate_cryptex() verifies the correctness of libsrtp by comparing
 * some computed packets against some pre-computed reference values.
 * These packets were made with the default SRTP policy.
 */
srtp_err_status_t srtp_validate_cryptex()
{
    // clang-format off
    /* Plaintext packet with 1-byte header extension */
    const char *srtp_1bytehdrext_ref =
        "900f1235"
        "decafbad"
        "cafebabe"
        "bede0001"
        "51000200"
        "abababab"
        "abababab"
        "abababab"
        "abababab";
    
    /* AES-CTR/HMAC-SHA1 Ciphertext packet with 1-byte header extension */
    const char *srtp_1bytehdrext_cryptex =
        "900f1235"
        "decafbad"
        "cafebabe"
        "c0de0001"
        "eb923652"
        "51c3e036"
        "f8de27e9"
        "c27ee3e0"
        "b4651d9f"
        "bc4218a7"
        "0244522f"
        "34a5";
    
    /* Plaintext packet with 2-byte header extension */
    const char *srtp_2bytehdrext_ref =
        "900f1236"
        "decafbad"
        "cafebabe"
        "10000001"
        "05020002"
        "abababab"
        "abababab"
        "abababab"
        "abababab";
    
    /* AES-CTR/HMAC-SHA1 Ciphertext packet with 2-byte header extension */
    const char *srtp_2bytehdrext_cryptex = 
        "900f1236"
        "decafbad"
        "cafebabe"
        "c2de0001"
        "4ed9cc4e"
        "6a712b30"
        "96c5ca77"
        "339d4204"
        "ce0d7739"
        "6cab6958"
        "5fbce381"
        "94a5";
        
    /* Plaintext packet with 1-byte header extension and CSRC fields. */
    const char *srtp_1bytehdrext_cc_ref =
        "920f1238"
        "decafbad"
        "cafebabe"
        "0001e240"
        "0000b26e"
        "bede0001"
        "51000200"
        "abababab"
        "abababab"
        "abababab"
        "abababab";
    
    const char *srtp_1bytehdrext_cc_cryptex =
        "920f1238"
        "decafbad"
        "cafebabe"
        "8bb6e12b"
        "5cff16dd"
        "c0de0001"
        "92838c8c"
        "09e58393"
        "e1de3a9a"
        "74734d67"
        "45671338"
        "c3acf11d"
        "a2df8423"
        "bee0";
    
    /* Plaintext packet with 2-byte header extension and CSRC fields. */
    const char *srtp_2bytehdrext_cc_ref =
        "920f1239"
        "decafbad"
        "cafebabe"
        "0001e240"
        "0000b26e"
        "10000001"
        "05020002"
        "abababab"
        "abababab"
        "abababab"
        "abababab";
    
    const char *srtp_2bytehdrext_cc_cryptex =
        "920f1239" 
        "decafbad"
        "cafebabe"
        "f70e513e"
        "b90b9b25"
        "c2de0001"
        "bbed4848"
        "faa64466"
        "5f3d7f34" 
        "125914e9"
        "f4d0ae92"
        "3c6f479b"
        "95a0f7b5"
        "3133";
    
    /* Plaintext packet with empty 1-byte header extension and CSRC fields. */
    const char *srtp_1byte_empty_hdrext_cc_ref =
        "920f123a"
        "decafbad"
        "cafebabe"
        "0001e240"
        "0000b26e"
        "bede0000"
        "abababab"
        "abababab"
        "abababab"
        "abababab";
    
    const char *srtp_1byte_empty_hdrext_cc_cryptex =
        "920f123a"
        "decafbad"
        "cafebabe"
        "7130b6ab"
        "fe2ab0e3"
        "c0de0000"
        "e3d9f64b"
        "25c9e74c"
        "b4cf8e43"
        "fb92e378"
        "1c2c0cea"
        "b6b3a499"
        "a14c";
    
    /* Plaintext packet with empty 2-byte header extension and CSRC fields. */
    const char *srtp_2byte_empty_hdrext_cc_ref =
        "920f123b"
        "decafbad"
        "cafebabe"
        "0001e240"
        "0000b26e"
        "10000000"
        "abababab"
        "abababab"
        "abababab"
        "abababab";
    
    const char *srtp_2byte_empty_hdrext_cc_cryptex =
        "920f123b"
        "decafbad"
        "cafebabe"
        "cbf24c12"
        "4330e1c8"
        "c2de0000"
        "599dd45b"
        "c9d687b6"
        "03e8b59d"
        "771fd38e"
        "88b170e0"
        "cd31e125"
        "eabe";

    // clang-format on

    struct test_vectors_t vectors[6] = {
        { "Plaintext packet with 1-byte header extension", srtp_1bytehdrext_ref,
          srtp_1bytehdrext_cryptex },
        { "Plaintext packet with 2-byte header extension", srtp_2bytehdrext_ref,
          srtp_2bytehdrext_cryptex },
        { "Plaintext packet with 1-byte header extension and CSRC fields",
          srtp_1bytehdrext_cc_ref, srtp_1bytehdrext_cc_cryptex },
        { "Plaintext packet with 2-byte header extension and CSRC fields",
          srtp_2bytehdrext_cc_ref, srtp_2bytehdrext_cc_cryptex },
        { "Plaintext packet with empty 1-byte header extension and CSRC fields",
          srtp_1byte_empty_hdrext_cc_ref, srtp_1byte_empty_hdrext_cc_cryptex },
        { "Plaintext packet with empty 2-byte header extension and CSRC fields",
          srtp_2byte_empty_hdrext_cc_ref, srtp_2byte_empty_hdrext_cc_cryptex },
    };

    srtp_t srtp_snd, srtp_recv;
    srtp_err_status_t status;
    int len, ref_len, enc_len;
    srtp_policy_t policy;

    /*
     * create a session with a single stream using the default srtp
     * policy and with the SSRC value 0xcafebabe
     */
    memset(&policy, 0, sizeof(policy));
    srtp_crypto_policy_set_rtp_default(&policy.rtp);
    srtp_crypto_policy_set_rtcp_default(&policy.rtcp);
    policy.ssrc.type = ssrc_specific;
    policy.ssrc.value = 0xcafebabe;
    policy.key = test_key;
    policy.deprecated_ekt = NULL;
    policy.window_size = 128;
    policy.allow_repeat_tx = 0;
    policy.use_cryptex = 1;
    policy.next = NULL;

    status = srtp_create(&srtp_snd, &policy);
    if (status) {
        return status;
    }

    for (int i = 0; i < 6; ++i) {
        uint8_t packet[1400];
        uint8_t reference[1400];
        uint8_t ciphertext[1400];

        /* Initialize reference test vectors */
        ref_len =
            hex_string_to_octet_string((char *)reference, vectors[i].plaintext,
                                       sizeof(reference)) /
            2;
        enc_len = hex_string_to_octet_string((char *)ciphertext,
                                             vectors[i].ciphertext,
                                             sizeof(ciphertext)) /
                  2;

        /* Initialize test packet */
        len = ref_len;
        memcpy(packet, reference, len);
        printf("%s\n", vectors[i].name);
        /*
         * protect plaintext, then compare with ciphertext
         */
        debug_print(mod_driver, "test vector: %s\n", vectors[i].name);

        status = srtp_protect(srtp_snd, packet, &len);
        if (status || (len != enc_len)) {
            return srtp_err_status_fail;
        }

        debug_print(mod_driver, "ciphertext:\n  %s",
                    octet_string_hex_string(packet, len));
        debug_print(mod_driver, "ciphertext reference:\n  %s",
                    octet_string_hex_string(ciphertext, len));

        if (srtp_octet_string_is_eq(packet, ciphertext, len)) {
            return srtp_err_status_fail;
        }

        /*
         * create a receiver session context comparable to the one created
         * above - we need to do this so that the replay checking doesn't
         * complain
         */
        status = srtp_create(&srtp_recv, &policy);
        if (status) {
            return status;
        }

        /*
         * unprotect ciphertext, then compare with plaintext
         */
        status = srtp_unprotect(srtp_recv, packet, &len);
        if (status || (len != ref_len)) {
            return status;
        }

        if (srtp_octet_string_is_eq(packet, reference, len)) {
            return srtp_err_status_fail;
        }

        status = srtp_dealloc(srtp_recv);
        if (status) {
            return status;
        }
    }

    status = srtp_dealloc(srtp_snd);
    if (status) {
        return status;
    }

    return srtp_err_status_ok;
}

#ifdef GCM
>>>>>>> 90d2345b
/*
 * srtp_validate_mki() verifies the correctness of libsrtp by comparing
 * some computed packets against some pre-computed reference values.
 * These packets were made with the default SRTP policy.
 */

srtp_err_status_t srtp_validate_mki(void)
{
    // clang-format off
    uint8_t srtp_plaintext_ref[28] = {
        0x80, 0x0f, 0x12, 0x34, 0xde, 0xca, 0xfb, 0xad,
        0xca, 0xfe, 0xba, 0xbe, 0xab, 0xab, 0xab, 0xab,
        0xab, 0xab, 0xab, 0xab, 0xab, 0xab, 0xab, 0xab,
        0xab, 0xab, 0xab, 0xab
    };
    uint8_t srtp_plaintext[42] = {
        0x80, 0x0f, 0x12, 0x34, 0xde, 0xca, 0xfb, 0xad,
        0xca, 0xfe, 0xba, 0xbe, 0xab, 0xab, 0xab, 0xab,
        0xab, 0xab, 0xab, 0xab, 0xab, 0xab, 0xab, 0xab,
        0xab, 0xab, 0xab, 0xab, 0x00, 0x00, 0x00, 0x00,
        0x00, 0x00, 0x00, 0x00, 0x00, 0x00, 0x00, 0x00,
        0x00, 0x00
    };
    uint8_t srtp_ciphertext[42] = {
        0x80, 0x0f, 0x12, 0x34, 0xde, 0xca, 0xfb, 0xad,
        0xca, 0xfe, 0xba, 0xbe, 0x4e, 0x55, 0xdc, 0x4c,
        0xe7, 0x99, 0x78, 0xd8, 0x8c, 0xa4, 0xd2, 0x15,
        0x94, 0x9d, 0x24, 0x02, 0xe1, 0xf9, 0x7a, 0x0d,
        0xb7, 0x8d, 0x6a, 0xcc, 0x99, 0xea, 0x17, 0x9b,
        0x8d, 0xbb
    };
    uint8_t rtcp_plaintext_ref[24] = {
        0x81, 0xc8, 0x00, 0x0b, 0xca, 0xfe, 0xba, 0xbe,
        0xab, 0xab, 0xab, 0xab, 0xab, 0xab, 0xab, 0xab,
        0xab, 0xab, 0xab, 0xab, 0xab, 0xab, 0xab, 0xab,
    };
    uint8_t rtcp_plaintext[42] = {
        0x81, 0xc8, 0x00, 0x0b, 0xca, 0xfe, 0xba, 0xbe,
        0xab, 0xab, 0xab, 0xab, 0xab, 0xab, 0xab, 0xab,
        0xab, 0xab, 0xab, 0xab, 0xab, 0xab, 0xab, 0xab,
        0x00, 0x00, 0x00, 0x00, 0x00, 0x00, 0x00, 0x00,
        0x00, 0x00, 0x00, 0x00, 0x00, 0x00, 0x00, 0x00,
        0x00, 0x00
    };
    uint8_t srtcp_ciphertext[42] = {
        0x81, 0xc8, 0x00, 0x0b, 0xca, 0xfe, 0xba, 0xbe,
        0x71, 0x28, 0x03, 0x5b, 0xe4, 0x87, 0xb9, 0xbd,
        0xbe, 0xf8, 0x90, 0x41, 0xf9, 0x77, 0xa5, 0xa8,
        0x80, 0x00, 0x00, 0x01, 0xe1, 0xf9, 0x7a, 0x0d,
        0x99, 0x3e, 0x08, 0xcd, 0x54, 0xd6, 0xc1, 0x23,
        0x07, 0x98
    };
    // clang-format on

    srtp_t srtp_snd, srtp_recv;
    srtp_err_status_t status;
    size_t len;
    srtp_policy_t policy;

    /*
     * create a session with a single stream using the default srtp
     * policy and with the SSRC value 0xcafebabe
     */
    memset(&policy, 0, sizeof(policy));
    srtp_crypto_policy_set_rtp_default(&policy.rtp);
    srtp_crypto_policy_set_rtcp_default(&policy.rtcp);
    policy.ssrc.type = ssrc_specific;
    policy.ssrc.value = 0xcafebabe;
    policy.keys = test_keys;
    policy.num_master_keys = 2;
    policy.use_mki = true;
    policy.mki_size = TEST_MKI_ID_SIZE;
    policy.window_size = 128;
    policy.allow_repeat_tx = false;
    policy.next = NULL;

    status = srtp_create(&srtp_snd, &policy);
    if (status) {
        return status;
    }

    /*
     * protect plaintext, then compare with ciphertext
     */
    len = 28;
    status = call_srtp_protect(srtp_snd, srtp_plaintext, &len, 0);
    if (status) {
        return status;
    }

    debug_print(mod_driver, "ciphertext:\n  %s",
                octet_string_hex_string(srtp_plaintext, len));
    debug_print(
        mod_driver, "ciphertext reference:\n  %s",
        octet_string_hex_string(srtp_ciphertext, sizeof(srtp_ciphertext)));

    if (len != sizeof(srtp_ciphertext)) {
        return srtp_err_status_fail;
    }

    if (!srtp_octet_string_equal(srtp_plaintext, srtp_ciphertext, len)) {
        return srtp_err_status_fail;
    }

    /*
     * protect plaintext rtcp, then compare with srtcp ciphertext
     */
    len = 24;
    status = call_srtp_protect_rtcp(srtp_snd, rtcp_plaintext, &len, 0);
    if (status) {
        return status;
    }

    debug_print(mod_driver, "srtcp ciphertext:\n  %s",
                octet_string_hex_string(rtcp_plaintext, len));
    debug_print(
        mod_driver, "srtcp ciphertext reference:\n  %s",
        octet_string_hex_string(srtcp_ciphertext, sizeof(srtcp_ciphertext)));

    if (len != sizeof(srtcp_ciphertext)) {
        return srtp_err_status_fail;
    }

    if (!srtp_octet_string_equal(rtcp_plaintext, srtcp_ciphertext, len)) {
        return srtp_err_status_fail;
    }

    /*
     * create a receiver session context comparable to the one created
     * above - we need to do this so that the replay checking doesn't
     * complain
     */
    status = srtp_create(&srtp_recv, &policy);
    if (status) {
        return status;
    }

    /*
     * unprotect ciphertext, then compare with plaintext
     */
    len = 42;
    status = call_srtp_unprotect(srtp_recv, srtp_ciphertext, &len);
    if (status || (len != 28)) {
        return status;
    }

    if (!srtp_octet_string_equal(srtp_ciphertext, srtp_plaintext_ref, len)) {
        return srtp_err_status_fail;
    }

    /*
     * unprotect srtcp ciphertext, then compare with rtcp plaintext
     */
    len = 42;
    status = call_srtp_unprotect_rtcp(srtp_recv, srtcp_ciphertext, &len);
    if (status || (len != 24)) {
        return status;
    }

    if (!srtp_octet_string_equal(srtcp_ciphertext, rtcp_plaintext_ref, len)) {
        return srtp_err_status_fail;
    }

    status = srtp_dealloc(srtp_snd);
    if (status) {
        return status;
    }

    status = srtp_dealloc(srtp_recv);
    if (status) {
        return status;
    }

    return srtp_err_status_ok;
}
<<<<<<< HEAD
=======

/*
 * srtp_validate_gcm() verifies the correctness of libsrtp by comparing
 * an computed packet against the known ciphertext for the plaintext.
 */
srtp_err_status_t srtp_validate_gcm_cryptex()
{
    // clang-format off
    unsigned char test_key_gcm[28] = {
        0x00, 0x01, 0x02, 0x03, 0x04, 0x05, 0x06, 0x07,
        0x08, 0x09, 0x0a, 0x0b, 0x0c, 0x0d, 0x0e, 0x0f,
        0xa0, 0xa1, 0xa2, 0xa3, 0xa4, 0xa5, 0xa6, 0xa7,
        0xa8, 0xa9, 0xaa, 0xab
    };
    
    /* Plaintext packet with 1-byte header extension */
    const char *srtp_1bytehdrext_ref =
        "900f1235"
        "decafbad"
        "cafebabe"
        "bede0001"
        "51000200"
        "abababab"
        "abababab"
        "abababab"
        "abababab";
    
    /* GCM Ciphertext packet with 1-byte header extension */
    const char *srtp_1bytehdrext_cryptex_gcm =
        "900f1235"
        "decafbad"
        "cafebabe"
        "c0de0001"
        "39972dc9"
        "572c4d99"
        "e8fc355d"
        "e743fb2e"
        "94f9d8ff"
        "54e72f41"
        "93bbc5c7"
        "4ffab0fa"
        "9fa0fbeb";
    
    /* Plaintext packet with 2-byte header extension */
    const char *srtp_2bytehdrext_ref =
        "900f1236"
        "decafbad"
        "cafebabe"
        "10000001"
        "05020002"
        "abababab"
        "abababab"
        "abababab"
        "abababab";

    /* GCM Ciphertext packet with 2-byte header extension */
    const char *srtp_2bytehdrext_cryptex_gcm =
        "900f1236"
        "decafbad"
        "cafebabe"
        "c2de0001"
        "bb75a4c5"
        "45cd1f41"
        "3bdb7daa"
        "2b1e3263"
        "de313667"
        "c9632490"
        "81b35a65"
        "f5cb6c88"
        "b394235f";

    /* Plaintext packet with 1-byte header extension and CSRC fields. */
    const char *srtp_1bytehdrext_cc_ref =
        "920f1238"
        "decafbad"
        "cafebabe"
        "0001e240"
        "0000b26e"
        "bede0001"
        "51000200"
        "abababab"
        "abababab"
        "abababab"
        "abababab";
 
    const char *srtp_1bytehdrext_cc_cryptex_gcm =
    "920f1238decafbad"
        "cafebabe"
        "63bbccc4"
        "a7f695c4"
        "c0de0001"
        "8ad7c71f"
        "ac70a80c"
        "92866b4c"
        "6ba98546"
        "ef913586"
        "e95ffaaf"
        "fe956885"
        "bb0647a8"
        "bc094ac8";
    

    /* Plaintext packet with 2-byte header extension and CSRC fields. */
    const char *srtp_2bytehdrext_cc_ref =
        "920f1239"
        "decafbad"
        "cafebabe"
        "0001e240"
        "0000b26e"
        "10000001"
        "05020002"
        "abababab"
        "abababab"
        "abababab"
        "abababab";
    
    const char *srtp_2bytehdrext_cc_cryptex_gcm =
        "920f1239"
        "decafbad"
        "cafebabe"
        "3680524f"
        "8d312b00"
        "c2de0001"
        "c78d1200"
        "38422bc1"
        "11a7187a"
        "18246f98"
        "0c059cc6"
        "bc9df8b6"
        "26394eca"
        "344e4b05"
        "d80fea83";
    
    /* Plaintext packet with empty 1-byte header extension and CSRC fields. */
    const char *srtp_1byte_empty_hdrext_cc_ref =
        "920f123a"
        "decafbad"
        "cafebabe"
        "0001e240"
        "0000b26e"
        "bede0000"
        "abababab"
        "abababab"
        "abababab"
        "abababab";
    
    const char *srtp_1byte_empty_hdrext_cc_cryptex_gcm =
        "920f123a"
        "decafbad"
        "cafebabe"
        "15b6bb43"
        "37906fff"
        "c0de0000"
        "b7b96453"
        "7a2b03ab"
        "7ba5389c"
        "e9331712"
        "6b5d974d"
        "f30c6884"
        "dcb651c5"
        "e120c1da";
    
    /* Plaintext packet with empty 2-byte header extension and CSRC fields. */
    const char *srtp_2byte_empty_hdrext_cc_ref =
        "920f123b"
        "decafbad"
        "cafebabe"
        "0001e240"
        "0000b26e"
        "10000000"
        "abababab"
        "abababab"
        "abababab"
        "abababab";
    
    const char *srtp_2byte_empty_hdrext_cc_cryptex_gcm =
        "920f123b"
        "decafbad"
        "cafebabe"
        "dcb38c9e"
        "48bf95f4"
        "c2de0000"
        "61ee432c"
        "f9203170"
        "76613258"
        "d3ce4236"
        "c06ac429"
        "681ad084"
        "13512dc9"
        "8b5207d8";
    // clang-format on

    struct test_vectors_t vectors[6] = {
        { "Plaintext packet with 1-byte header extension", srtp_1bytehdrext_ref,
          srtp_1bytehdrext_cryptex_gcm },
        { "Plaintext packet with 2-byte header extension", srtp_2bytehdrext_ref,
          srtp_2bytehdrext_cryptex_gcm },
        { "Plaintext packet with 1-byte header extension and CSRC fields",
          srtp_1bytehdrext_cc_ref, srtp_1bytehdrext_cc_cryptex_gcm },
        { "Plaintext packet with 2-byte header extension and CSRC fields",
          srtp_2bytehdrext_cc_ref, srtp_2bytehdrext_cc_cryptex_gcm },
        { "Plaintext packet with empty 1-byte header extension and CSRC fields",
          srtp_1byte_empty_hdrext_cc_ref,
          srtp_1byte_empty_hdrext_cc_cryptex_gcm },
        { "Plaintext packet with empty 2-byte header extension and CSRC fields",
          srtp_2byte_empty_hdrext_cc_ref,
          srtp_2byte_empty_hdrext_cc_cryptex_gcm },
    };

    srtp_t srtp_snd, srtp_recv;
    srtp_err_status_t status;
    int len, ref_len, enc_len;
    srtp_policy_t policy;

    /*
     * create a session with a single stream using the default srtp
     * policy and with the SSRC value 0xcafebabe
     */
    memset(&policy, 0, sizeof(policy));
    srtp_crypto_policy_set_aes_gcm_128_16_auth(&policy.rtp);
    srtp_crypto_policy_set_aes_gcm_128_16_auth(&policy.rtcp);
    policy.ssrc.type = ssrc_specific;
    policy.ssrc.value = 0xcafebabe;
    policy.key = test_key_gcm;
    policy.deprecated_ekt = NULL;
    policy.window_size = 128;
    policy.allow_repeat_tx = 0;
    policy.use_cryptex = 1;
    policy.next = NULL;

    status = srtp_create(&srtp_snd, &policy);
    if (status) {
        return status;
    }

    for (int i = 0; i < 6; ++i) {
        uint8_t packet[1400];
        uint8_t reference[1400];
        uint8_t ciphertext[1400];

        /* Initialize reference test vectors */
        ref_len =
            hex_string_to_octet_string((char *)reference, vectors[i].plaintext,
                                       sizeof(reference)) /
            2;
        enc_len = hex_string_to_octet_string((char *)ciphertext,
                                             vectors[i].ciphertext,
                                             sizeof(ciphertext)) /
                  2;

        /* Initialize test packet */
        len = ref_len;
        memcpy(packet, reference, len);
        printf("%s\n", vectors[i].name);
        /*
         * protect plaintext, then compare with ciphertext
         */
        debug_print(mod_driver, "test vector: %s\n", vectors[i].name);

        status = srtp_protect(srtp_snd, packet, &len);
        if (status || (len != enc_len)) {
            return srtp_err_status_fail;
        }

        debug_print(mod_driver, "ciphertext:\n  %s",
                    octet_string_hex_string(packet, len));
        debug_print(mod_driver, "ciphertext reference:\n  %s",
                    octet_string_hex_string(ciphertext, len));

        if (srtp_octet_string_is_eq(packet, ciphertext, len)) {
            return srtp_err_status_fail;
        }

        /*
         * create a receiver session context comparable to the one created
         * above - we need to do this so that the replay checking doesn't
         * complain
         */
        status = srtp_create(&srtp_recv, &policy);
        if (status) {
            return status;
        }

        /*
         * unprotect ciphertext, then compare with plaintext
         */
        status = srtp_unprotect(srtp_recv, packet, &len);
        if (status || (len != ref_len)) {
            return status;
        }

        if (srtp_octet_string_is_eq(packet, reference, len)) {
            return srtp_err_status_fail;
        }

        status = srtp_dealloc(srtp_recv);
        if (status) {
            return status;
        }
    }

    status = srtp_dealloc(srtp_snd);
    if (status) {
        return status;
    }

    return srtp_err_status_ok;
}

#endif
>>>>>>> 90d2345b

/*
 * srtp_validate_null() verifies the correctness of libsrtp by comparing
 * some computed packets against some pre-computed reference values.
 * These packets were made with a policy that applies null encryption
 * and HMAC authentication.
 */

srtp_err_status_t srtp_validate_null(void)
{
    // clang-format off
    uint8_t srtp_plaintext_ref[28] = {
        0x80, 0x0f, 0x12, 0x34, 0xde, 0xca, 0xfb, 0xad,
        0xca, 0xfe, 0xba, 0xbe, 0xab, 0xab, 0xab, 0xab,
        0xab, 0xab, 0xab, 0xab, 0xab, 0xab, 0xab, 0xab,
        0xab, 0xab, 0xab, 0xab
    };
    uint8_t srtp_plaintext[38] = {
        0x80, 0x0f, 0x12, 0x34, 0xde, 0xca, 0xfb, 0xad,
        0xca, 0xfe, 0xba, 0xbe, 0xab, 0xab, 0xab, 0xab,
        0xab, 0xab, 0xab, 0xab, 0xab, 0xab, 0xab, 0xab,
        0xab, 0xab, 0xab, 0xab, 0x00, 0x00, 0x00, 0x00,
        0x00, 0x00, 0x00, 0x00, 0x00, 0x00
    };
    uint8_t srtp_ciphertext[38] = {
        0x80, 0x0f, 0x12, 0x34, 0xde, 0xca, 0xfb, 0xad,
        0xca, 0xfe, 0xba, 0xbe, 0xab, 0xab, 0xab, 0xab,
        0xab, 0xab, 0xab, 0xab, 0xab, 0xab, 0xab, 0xab,
        0xab, 0xab, 0xab, 0xab, 0xab, 0xa1, 0x36, 0x27,
        0x0b, 0x67, 0x91, 0x34, 0xce, 0x9b
    };
    uint8_t rtcp_plaintext_ref[24] = {
        0x81, 0xc8, 0x00, 0x0b, 0xca, 0xfe, 0xba, 0xbe,
        0xab, 0xab, 0xab, 0xab, 0xab, 0xab, 0xab, 0xab,
        0xab, 0xab, 0xab, 0xab, 0xab, 0xab, 0xab, 0xab,
    };
    uint8_t rtcp_plaintext[38] = {
        0x81, 0xc8, 0x00, 0x0b, 0xca, 0xfe, 0xba, 0xbe,
        0xab, 0xab, 0xab, 0xab, 0xab, 0xab, 0xab, 0xab,
        0xab, 0xab, 0xab, 0xab, 0xab, 0xab, 0xab, 0xab,
        0x00, 0x00, 0x00, 0x00, 0x00, 0x00, 0x00, 0x00,
        0x00, 0x00, 0x00, 0x00, 0x00, 0x00
    };
    uint8_t srtcp_ciphertext[38] = {
        0x81, 0xc8, 0x00, 0x0b, 0xca, 0xfe, 0xba, 0xbe,
        0xab, 0xab, 0xab, 0xab, 0xab, 0xab, 0xab, 0xab,
        0xab, 0xab, 0xab, 0xab, 0xab, 0xab, 0xab, 0xab,
        0x00, 0x00, 0x00, 0x01, 0xfe, 0x88, 0xc7, 0xfd,
        0xfd, 0x37, 0xeb, 0xce, 0x61, 0x5d,
    };
    // clang-format on

    srtp_t srtp_snd, srtp_recv;
    srtp_err_status_t status;
    size_t len;
    srtp_policy_t policy;

    /*
     * create a session with a single stream using the default srtp
     * policy and with the SSRC value 0xcafebabe
     */
    memset(&policy, 0, sizeof(policy));
    srtp_crypto_policy_set_null_cipher_hmac_sha1_80(&policy.rtp);
    srtp_crypto_policy_set_null_cipher_hmac_sha1_80(&policy.rtcp);
    policy.ssrc.type = ssrc_specific;
    policy.ssrc.value = 0xcafebabe;
    policy.key = test_key;
    policy.window_size = 128;
    policy.allow_repeat_tx = false;
    policy.next = NULL;

    status = srtp_create(&srtp_snd, &policy);
    if (status) {
        return status;
    }

    /*
     * protect plaintext, then compare with ciphertext
     */
    len = 28;
    status = call_srtp_protect(srtp_snd, srtp_plaintext, &len, 0);
    if (status || (len != 38)) {
        return srtp_err_status_fail;
    }

    debug_print(mod_driver, "ciphertext:\n  %s",
                octet_string_hex_string(srtp_plaintext, len));
    debug_print(mod_driver, "ciphertext reference:\n  %s",
                octet_string_hex_string(srtp_ciphertext, len));

    if (!srtp_octet_string_equal(srtp_plaintext, srtp_ciphertext, len)) {
        return srtp_err_status_fail;
    }

    /*
     * protect plaintext rtcp, then compare with srtcp ciphertext
     */
    len = 24;
    status = call_srtp_protect_rtcp(srtp_snd, rtcp_plaintext, &len, 0);
    if (status || (len != 38)) {
        return srtp_err_status_fail;
    }

    debug_print(mod_driver, "srtcp ciphertext:\n  %s",
                octet_string_hex_string(rtcp_plaintext, len));
    debug_print(mod_driver, "srtcp ciphertext reference:\n  %s",
                octet_string_hex_string(srtcp_ciphertext, len));

    if (!srtp_octet_string_equal(rtcp_plaintext, srtcp_ciphertext, len)) {
        return srtp_err_status_fail;
    }

    /*
     * create a receiver session context comparable to the one created
     * above - we need to do this so that the replay checking doesn't
     * complain
     */
    status = srtp_create(&srtp_recv, &policy);
    if (status) {
        return status;
    }

    /*
     * unprotect ciphertext, then compare with plaintext
     */
    status = call_srtp_unprotect(srtp_recv, srtp_ciphertext, &len);
    if (status || (len != 28)) {
        return status;
    }

    if (!srtp_octet_string_equal(srtp_ciphertext, srtp_plaintext_ref, len)) {
        return srtp_err_status_fail;
    }

    /*
     * unprotect srtcp ciphertext, then compare with rtcp plaintext
     */
    len = 38;
    status = call_srtp_unprotect_rtcp(srtp_recv, srtcp_ciphertext, &len);
    if (status || (len != 24)) {
        return status;
    }

    if (!srtp_octet_string_equal(srtcp_ciphertext, rtcp_plaintext_ref, len)) {
        return srtp_err_status_fail;
    }

    status = srtp_dealloc(srtp_snd);
    if (status) {
        return status;
    }

    status = srtp_dealloc(srtp_recv);
    if (status) {
        return status;
    }

    return srtp_err_status_ok;
}

#ifdef GCM
/*
 * srtp_validate_gcm() verifies the correctness of libsrtp by comparing
 * an computed packet against the known ciphertext for the plaintext.
 */
srtp_err_status_t srtp_validate_gcm(void)
{
    // clang-format off
    uint8_t rtp_plaintext_ref[28] = {
        0x80, 0x0f, 0x12, 0x34, 0xde, 0xca, 0xfb, 0xad,
        0xca, 0xfe, 0xba, 0xbe, 0xab, 0xab, 0xab, 0xab,
        0xab, 0xab, 0xab, 0xab, 0xab, 0xab, 0xab, 0xab,
        0xab, 0xab, 0xab, 0xab
    };
    uint8_t rtp_plaintext[44] = {
        0x80, 0x0f, 0x12, 0x34, 0xde, 0xca, 0xfb, 0xad,
        0xca, 0xfe, 0xba, 0xbe, 0xab, 0xab, 0xab, 0xab,
        0xab, 0xab, 0xab, 0xab, 0xab, 0xab, 0xab, 0xab,
        0xab, 0xab, 0xab, 0xab, 0x00, 0x00, 0x00, 0x00,
        0x00, 0x00, 0x00, 0x00, 0x00, 0x00, 0x00, 0x00,
        0x00, 0x00, 0x00, 0x00
    };
    uint8_t srtp_ciphertext[44] = {
        0x80, 0x0f, 0x12, 0x34, 0xde, 0xca, 0xfb, 0xad,
        0xca, 0xfe, 0xba, 0xbe, 0xc5, 0x00, 0x2e, 0xde,
        0x04, 0xcf, 0xdd, 0x2e, 0xb9, 0x11, 0x59, 0xe0,
        0x88, 0x0a, 0xa0, 0x6e, 0xd2, 0x97, 0x68, 0x26,
        0xf7, 0x96, 0xb2, 0x01, 0xdf, 0x31, 0x31, 0xa1,
        0x27, 0xe8, 0xa3, 0x92
    };
    uint8_t rtcp_plaintext_ref[24] = {
        0x81, 0xc8, 0x00, 0x0b, 0xca, 0xfe, 0xba, 0xbe,
        0xab, 0xab, 0xab, 0xab, 0xab, 0xab, 0xab, 0xab,
        0xab, 0xab, 0xab, 0xab, 0xab, 0xab, 0xab, 0xab,
    };
    uint8_t rtcp_plaintext[44] = {
        0x81, 0xc8, 0x00, 0x0b, 0xca, 0xfe, 0xba, 0xbe,
        0xab, 0xab, 0xab, 0xab, 0xab, 0xab, 0xab, 0xab,
        0xab, 0xab, 0xab, 0xab, 0xab, 0xab, 0xab, 0xab,
        0x00, 0x00, 0x00, 0x00, 0x00, 0x00, 0x00, 0x00,
        0x00, 0x00, 0x00, 0x00, 0x00, 0x00, 0x00, 0x00,
        0x00, 0x00, 0x00, 0x00
    };
    uint8_t srtcp_ciphertext[44] = {
        0x81, 0xc8, 0x00, 0x0b, 0xca, 0xfe, 0xba, 0xbe,
        0xc9, 0x8b, 0x8b, 0x5d, 0xf0, 0x39, 0x2a, 0x55,
        0x85, 0x2b, 0x6c, 0x21, 0xac, 0x8e, 0x70, 0x25,
        0xc5, 0x2c, 0x6f, 0xbe, 0xa2, 0xb3, 0xb4, 0x46,
        0xea, 0x31, 0x12, 0x3b, 0xa8, 0x8c, 0xe6, 0x1e,
        0x80, 0x00, 0x00, 0x01
    };
    // clang-format on

    srtp_t srtp_snd, srtp_recv;
    srtp_err_status_t status;
    size_t len;
    srtp_policy_t policy;

    /*
     * create a session with a single stream using the default srtp
     * policy and with the SSRC value 0xcafebabe
     */
    memset(&policy, 0, sizeof(policy));
    srtp_crypto_policy_set_aes_gcm_128_16_auth(&policy.rtp);
    srtp_crypto_policy_set_aes_gcm_128_16_auth(&policy.rtcp);
    policy.ssrc.type = ssrc_specific;
    policy.ssrc.value = 0xcafebabe;
    policy.key = test_key_gcm;
    policy.window_size = 128;
    policy.allow_repeat_tx = false;
    policy.next = NULL;

    status = srtp_create(&srtp_snd, &policy);
    if (status) {
        return status;
    }

    /*
     * protect plaintext rtp, then compare with srtp ciphertext
     */
    len = 28;
    status = call_srtp_protect(srtp_snd, rtp_plaintext, &len, 0);
    if (status || (len != 44)) {
        return srtp_err_status_fail;
    }

    debug_print(mod_driver, "srtp ciphertext:\n  %s",
                octet_string_hex_string(rtp_plaintext, len));
    debug_print(mod_driver, "srtp ciphertext reference:\n  %s",
                octet_string_hex_string(srtp_ciphertext, len));

    if (!srtp_octet_string_equal(rtp_plaintext, srtp_ciphertext, len)) {
        return srtp_err_status_fail;
    }

    /*
     * protect plaintext rtcp, then compare with srtcp ciphertext
     */
    len = 24;
    status = call_srtp_protect_rtcp(srtp_snd, rtcp_plaintext, &len, 0);
    if (status || (len != 44)) {
        return srtp_err_status_fail;
    }

    debug_print(mod_driver, "srtcp ciphertext:\n  %s",
                octet_string_hex_string(rtcp_plaintext, len));
    debug_print(mod_driver, "srtcp ciphertext reference:\n  %s",
                octet_string_hex_string(srtcp_ciphertext, len));

    if (!srtp_octet_string_equal(rtcp_plaintext, srtcp_ciphertext, len)) {
        return srtp_err_status_fail;
    }

    /*
     * create a receiver session context comparable to the one created
     * above - we need to do this so that the replay checking doesn't
     * complain
     */
    status = srtp_create(&srtp_recv, &policy);
    if (status) {
        return status;
    }

    /*
     * unprotect srtp ciphertext, then compare with rtp plaintext
     */
    len = 44;
    status = call_srtp_unprotect(srtp_recv, srtp_ciphertext, &len);
    if (status || (len != 28)) {
        return status;
    }

    if (!srtp_octet_string_equal(srtp_ciphertext, rtp_plaintext_ref, len)) {
        return srtp_err_status_fail;
    }

    /*
     * unprotect srtcp ciphertext, then compare with rtcp plaintext
     */
    len = 44;
    status = call_srtp_unprotect_rtcp(srtp_recv, srtcp_ciphertext, &len);
    if (status || (len != 24)) {
        return status;
    }

    debug_print(mod_driver, "srtcp plain:\n  %s",
                octet_string_hex_string(srtcp_ciphertext, len));
    debug_print(mod_driver, "srtcp plain reference:\n  %s",
                octet_string_hex_string(rtcp_plaintext_ref,
                                        sizeof(rtcp_plaintext_ref)));

    if (!srtp_octet_string_equal(srtcp_ciphertext, rtcp_plaintext_ref, len)) {
        return srtp_err_status_fail;
    }

    status = srtp_dealloc(srtp_snd);
    if (status) {
        return status;
    }

    status = srtp_dealloc(srtp_recv);
    if (status) {
        return status;
    }

    return srtp_err_status_ok;
}
#endif

/*
 * Test vectors taken from RFC 6904, Appendix A
 */
srtp_err_status_t srtp_validate_encrypted_extensions_headers(void)
{
    // clang-format off
    uint8_t test_key_ext_headers[30] = {
        0xe1, 0xf9, 0x7a, 0x0d, 0x3e, 0x01, 0x8b, 0xe0,
        0xd6, 0x4f, 0xa3, 0x2c, 0x06, 0xde, 0x41, 0x39,
        0x0e, 0xc6, 0x75, 0xad, 0x49, 0x8a, 0xfe, 0xeb,
        0xb6, 0x96, 0x0b, 0x3a, 0xab, 0xe6
    };
    uint8_t srtp_plaintext_ref[56] = {
        0x90, 0x0f, 0x12, 0x34, 0xde, 0xca, 0xfb, 0xad,
        0xca, 0xfe, 0xba, 0xbe, 0xBE, 0xDE, 0x00, 0x06,
        0x17, 0x41, 0x42, 0x73, 0xA4, 0x75, 0x26, 0x27,
        0x48, 0x22, 0x00, 0x00, 0xC8, 0x30, 0x8E, 0x46,
        0x55, 0x99, 0x63, 0x86, 0xB3, 0x95, 0xFB, 0x00,
        0xab, 0xab, 0xab, 0xab, 0xab, 0xab, 0xab, 0xab,
        0xab, 0xab, 0xab, 0xab, 0xab, 0xab, 0xab, 0xab
    };
    uint8_t srtp_plaintext[66] = {
        0x90, 0x0f, 0x12, 0x34, 0xde, 0xca, 0xfb, 0xad,
        0xca, 0xfe, 0xba, 0xbe, 0xBE, 0xDE, 0x00, 0x06,
        0x17, 0x41, 0x42, 0x73, 0xA4, 0x75, 0x26, 0x27,
        0x48, 0x22, 0x00, 0x00, 0xC8, 0x30, 0x8E, 0x46,
        0x55, 0x99, 0x63, 0x86, 0xB3, 0x95, 0xFB, 0x00,
        0xab, 0xab, 0xab, 0xab, 0xab, 0xab, 0xab, 0xab,
        0xab, 0xab, 0xab, 0xab, 0xab, 0xab, 0xab, 0xab,
        0x00, 0x00, 0x00, 0x00, 0x00, 0x00, 0x00, 0x00,
        0x00, 0x00
    };
    uint8_t srtp_ciphertext[66] = {
        0x90, 0x0f, 0x12, 0x34, 0xde, 0xca, 0xfb, 0xad,
        0xca, 0xfe, 0xba, 0xbe, 0xBE, 0xDE, 0x00, 0x06,
        0x17, 0x58, 0x8A, 0x92, 0x70, 0xF4, 0xE1, 0x5E,
        0x1C, 0x22, 0x00, 0x00, 0xC8, 0x30, 0x95, 0x46,
        0xA9, 0x94, 0xF0, 0xBC, 0x54, 0x78, 0x97, 0x00,
        0x4e, 0x55, 0xdc, 0x4c, 0xe7, 0x99, 0x78, 0xd8,
        0x8c, 0xa4, 0xd2, 0x15, 0x94, 0x9d, 0x24, 0x02,
        0x5a, 0x46, 0xb3, 0xca, 0x35, 0xc5, 0x35, 0xa8,
        0x91, 0xc7
    };
    // clang-format on

    srtp_t srtp_snd, srtp_recv;
    srtp_err_status_t status;
    size_t len;
    srtp_policy_t policy;
    uint8_t headers[3] = { 1, 3, 4 };

    /*
     * create a session with a single stream using the default srtp
     * policy and with the SSRC value 0xcafebabe
     */
    memset(&policy, 0, sizeof(policy));
    srtp_crypto_policy_set_rtp_default(&policy.rtp);
    srtp_crypto_policy_set_rtcp_default(&policy.rtcp);
    policy.ssrc.type = ssrc_specific;
    policy.ssrc.value = 0xcafebabe;
    policy.key = test_key_ext_headers;
    policy.window_size = 128;
    policy.allow_repeat_tx = false;
    policy.enc_xtn_hdr = headers;
    policy.enc_xtn_hdr_count = sizeof(headers) / sizeof(headers[0]);
    policy.next = NULL;

    status = srtp_create(&srtp_snd, &policy);
    if (status) {
        return status;
    }

    /*
     * protect plaintext, then compare with ciphertext
     */
    len = sizeof(srtp_plaintext_ref);
    status = call_srtp_protect(srtp_snd, srtp_plaintext, &len, 0);
    if (status || (len != sizeof(srtp_plaintext))) {
        return srtp_err_status_fail;
    }

    debug_print(mod_driver, "ciphertext:\n  %s",
                srtp_octet_string_hex_string(srtp_plaintext, len));
    debug_print(mod_driver, "ciphertext reference:\n  %s",
                srtp_octet_string_hex_string(srtp_ciphertext, len));

    if (!srtp_octet_string_equal(srtp_plaintext, srtp_ciphertext, len)) {
        return srtp_err_status_fail;
    }

    /*
     * create a receiver session context comparable to the one created
     * above - we need to do this so that the replay checking doesn't
     * complain
     */
    status = srtp_create(&srtp_recv, &policy);
    if (status) {
        return status;
    }

    /*
     * unprotect ciphertext, then compare with plaintext
     */
    status = call_srtp_unprotect(srtp_recv, srtp_ciphertext, &len);
    if (status) {
        return status;
    } else if (len != sizeof(srtp_plaintext_ref)) {
        return srtp_err_status_fail;
    }

    if (!srtp_octet_string_equal(srtp_ciphertext, srtp_plaintext_ref, len)) {
        return srtp_err_status_fail;
    }

    status = srtp_dealloc(srtp_snd);
    if (status) {
        return status;
    }

    status = srtp_dealloc(srtp_recv);
    if (status) {
        return status;
    }

    return srtp_err_status_ok;
}

#ifdef GCM
/*
 * Headers of test vectors taken from RFC 6904, Appendix A
 */
srtp_err_status_t srtp_validate_encrypted_extensions_headers_gcm(void)
{
    // clang-format off
    uint8_t test_key_ext_headers[30] = {
        0xe1, 0xf9, 0x7a, 0x0d, 0x3e, 0x01, 0x8b, 0xe0,
        0xd6, 0x4f, 0xa3, 0x2c, 0x06, 0xde, 0x41, 0x39,
        0x0e, 0xc6, 0x75, 0xad, 0x49, 0x8a, 0xfe, 0xeb,
        0xb6, 0x96, 0x0b, 0x3a, 0xab, 0xe6
    };
    uint8_t srtp_plaintext_ref[56] = {
        0x90, 0x0f, 0x12, 0x34, 0xde, 0xca, 0xfb, 0xad,
        0xca, 0xfe, 0xba, 0xbe, 0xBE, 0xDE, 0x00, 0x06,
        0x17, 0x41, 0x42, 0x73, 0xA4, 0x75, 0x26, 0x27,
        0x48, 0x22, 0x00, 0x00, 0xC8, 0x30, 0x8E, 0x46,
        0x55, 0x99, 0x63, 0x86, 0xB3, 0x95, 0xFB, 0x00,
        0xab, 0xab, 0xab, 0xab, 0xab, 0xab, 0xab, 0xab,
        0xab, 0xab, 0xab, 0xab, 0xab, 0xab, 0xab, 0xab
    };
    uint8_t srtp_plaintext[72] = {
        0x90, 0x0f, 0x12, 0x34, 0xde, 0xca, 0xfb, 0xad,
        0xca, 0xfe, 0xba, 0xbe, 0xBE, 0xDE, 0x00, 0x06,
        0x17, 0x41, 0x42, 0x73, 0xA4, 0x75, 0x26, 0x27,
        0x48, 0x22, 0x00, 0x00, 0xC8, 0x30, 0x8E, 0x46,
        0x55, 0x99, 0x63, 0x86, 0xB3, 0x95, 0xFB, 0x00,
        0xab, 0xab, 0xab, 0xab, 0xab, 0xab, 0xab, 0xab,
        0xab, 0xab, 0xab, 0xab, 0xab, 0xab, 0xab, 0xab,
        0x00, 0x00, 0x00, 0x00, 0x00, 0x00, 0x00, 0x00,
        0x00, 0x00, 0x00, 0x00, 0x00, 0x00, 0x00, 0x00
    };
    uint8_t srtp_ciphertext[72] = {
        0x90, 0x0f, 0x12, 0x34, 0xde, 0xca, 0xfb, 0xad,
        0xca, 0xfe, 0xba, 0xbe, 0xBE, 0xDE, 0x00, 0x06,
        0x17, 0x12, 0xe0, 0x20, 0x5b, 0xfa, 0x94, 0x9b,
        0x1C, 0x22, 0x00, 0x00, 0xC8, 0x30, 0xbb, 0x46,
        0x73, 0x27, 0x78, 0xd9, 0x92, 0x9a, 0xab, 0x00,
        0x0e, 0xca, 0x0c, 0xf9, 0x5e, 0xe9, 0x55, 0xb2,
        0x6c, 0xd3, 0xd2, 0x88, 0xb4, 0x9f, 0x6c, 0xa9,
        0xf4, 0xb1, 0xb7, 0x59, 0x71, 0x9e, 0xb5, 0xbc,
        0x11, 0x3b, 0x9f, 0xf1, 0xd4, 0x0c, 0xd2, 0x5a
    };
    // clang-format on

    srtp_t srtp_snd, srtp_recv;
    srtp_err_status_t status;
    size_t len;
    srtp_policy_t policy;
    uint8_t headers[3] = { 1, 3, 4 };

    /*
     * create a session with a single stream using the default srtp
     * policy and with the SSRC value 0xcafebabe
     */
    memset(&policy, 0, sizeof(policy));
    srtp_crypto_policy_set_aes_gcm_128_16_auth(&policy.rtp);
    srtp_crypto_policy_set_aes_gcm_128_16_auth(&policy.rtcp);
    policy.ssrc.type = ssrc_specific;
    policy.ssrc.value = 0xcafebabe;
    policy.key = test_key_ext_headers;
    policy.window_size = 128;
    policy.allow_repeat_tx = false;
    policy.enc_xtn_hdr = headers;
    policy.enc_xtn_hdr_count = sizeof(headers) / sizeof(headers[0]);
    policy.next = NULL;

    status = srtp_create(&srtp_snd, &policy);
    if (status) {
        return status;
    }

    /*
     * protect plaintext, then compare with ciphertext
     */
    len = sizeof(srtp_plaintext_ref);
    status = call_srtp_protect(srtp_snd, srtp_plaintext, &len, 0);
    if (status || (len != sizeof(srtp_plaintext))) {
        return srtp_err_status_fail;
    }

    debug_print(mod_driver, " ? ciphertext:\n  %s",
                srtp_octet_string_hex_string(srtp_plaintext, len));
    debug_print(mod_driver, " ? ciphertext reference:\n  %s",
                srtp_octet_string_hex_string(srtp_ciphertext, len));

    if (!srtp_octet_string_equal(srtp_plaintext, srtp_ciphertext, len)) {
        return srtp_err_status_fail;
    }

    /*
     * create a receiver session context comparable to the one created
     * above - we need to do this so that the replay checking doesn't
     * complain
     */
    status = srtp_create(&srtp_recv, &policy);
    if (status) {
        return status;
    }

    /*
     * unprotect ciphertext, then compare with plaintext
     */
    status = call_srtp_unprotect(srtp_recv, srtp_ciphertext, &len);
    if (status) {
        return status;
    } else if (len != sizeof(srtp_plaintext_ref)) {
        return srtp_err_status_fail;
    }

    if (!srtp_octet_string_equal(srtp_ciphertext, srtp_plaintext_ref, len)) {
        return srtp_err_status_fail;
    }

    status = srtp_dealloc(srtp_snd);
    if (status) {
        return status;
    }

    status = srtp_dealloc(srtp_recv);
    if (status) {
        return status;
    }

    return srtp_err_status_ok;
}
#endif

/*
 * srtp_validate_aes_256() verifies the correctness of libsrtp by comparing
 * some computed packets against some pre-computed reference values.
 * These packets were made with the AES-CM-256/HMAC-SHA-1-80 policy.
 */

srtp_err_status_t srtp_validate_aes_256(void)
{
    // clang-format off
    uint8_t aes_256_test_key[46] = {
        0xf0, 0xf0, 0x49, 0x14, 0xb5, 0x13, 0xf2, 0x76,
        0x3a, 0x1b, 0x1f, 0xa1, 0x30, 0xf1, 0x0e, 0x29,
        0x98, 0xf6, 0xf6, 0xe4, 0x3e, 0x43, 0x09, 0xd1,
        0xe6, 0x22, 0xa0, 0xe3, 0x32, 0xb9, 0xf1, 0xb6,

        0x3b, 0x04, 0x80, 0x3d, 0xe5, 0x1e, 0xe7, 0xc9,
        0x64, 0x23, 0xab, 0x5b, 0x78, 0xd2
    };
    uint8_t srtp_plaintext_ref[28] = {
        0x80, 0x0f, 0x12, 0x34, 0xde, 0xca, 0xfb, 0xad,
        0xca, 0xfe, 0xba, 0xbe, 0xab, 0xab, 0xab, 0xab,
        0xab, 0xab, 0xab, 0xab, 0xab, 0xab, 0xab, 0xab,
        0xab, 0xab, 0xab, 0xab
    };
    uint8_t srtp_plaintext[38] = {
        0x80, 0x0f, 0x12, 0x34, 0xde, 0xca, 0xfb, 0xad,
        0xca, 0xfe, 0xba, 0xbe, 0xab, 0xab, 0xab, 0xab,
        0xab, 0xab, 0xab, 0xab, 0xab, 0xab, 0xab, 0xab,
        0xab, 0xab, 0xab, 0xab, 0x00, 0x00, 0x00, 0x00,
        0x00, 0x00, 0x00, 0x00, 0x00, 0x00
    };
    uint8_t srtp_ciphertext[38] = {
        0x80, 0x0f, 0x12, 0x34, 0xde, 0xca, 0xfb, 0xad,
        0xca, 0xfe, 0xba, 0xbe, 0xf1, 0xd9, 0xde, 0x17,
        0xff, 0x25, 0x1f, 0xf1, 0xaa, 0x00, 0x77, 0x74,
        0xb0, 0xb4, 0xb4, 0x0d, 0xa0, 0x8d, 0x9d, 0x9a,
        0x5b, 0x3a, 0x55, 0xd8, 0x87, 0x3b
    };
    // clang-format on

    srtp_t srtp_snd, srtp_recv;
    srtp_err_status_t status;
    size_t len;
    srtp_policy_t policy;

    /*
     * create a session with a single stream using the default srtp
     * policy and with the SSRC value 0xcafebabe
     */
    memset(&policy, 0, sizeof(policy));
    srtp_crypto_policy_set_aes_cm_256_hmac_sha1_80(&policy.rtp);
    srtp_crypto_policy_set_aes_cm_256_hmac_sha1_80(&policy.rtcp);
    policy.ssrc.type = ssrc_specific;
    policy.ssrc.value = 0xcafebabe;
    policy.key = aes_256_test_key;
    policy.window_size = 128;
    policy.allow_repeat_tx = false;
    policy.next = NULL;

    status = srtp_create(&srtp_snd, &policy);
    if (status) {
        return status;
    }

    /*
     * protect plaintext, then compare with ciphertext
     */
    len = 28;
    status = call_srtp_protect(srtp_snd, srtp_plaintext, &len, 0);
    if (status || (len != 38)) {
        return srtp_err_status_fail;
    }

    debug_print(mod_driver, "ciphertext:\n  %s",
                octet_string_hex_string(srtp_plaintext, len));
    debug_print(mod_driver, "ciphertext reference:\n  %s",
                octet_string_hex_string(srtp_ciphertext, len));

    if (!srtp_octet_string_equal(srtp_plaintext, srtp_ciphertext, len)) {
        return srtp_err_status_fail;
    }

    /*
     * create a receiver session context comparable to the one created
     * above - we need to do this so that the replay checking doesn't
     * complain
     */
    status = srtp_create(&srtp_recv, &policy);
    if (status) {
        return status;
    }

    /*
     * unprotect ciphertext, then compare with plaintext
     */
    status = call_srtp_unprotect(srtp_recv, srtp_ciphertext, &len);
    if (status || (len != 28)) {
        return status;
    }

    if (!srtp_octet_string_equal(srtp_ciphertext, srtp_plaintext_ref, len)) {
        return srtp_err_status_fail;
    }

    status = srtp_dealloc(srtp_snd);
    if (status) {
        return status;
    }

    status = srtp_dealloc(srtp_recv);
    if (status) {
        return status;
    }

    return srtp_err_status_ok;
}

srtp_err_status_t srtp_create_big_policy(srtp_policy_t **list)
{
    extern const srtp_policy_t *policy_array[];
    srtp_policy_t *p = NULL;
    srtp_policy_t *tmp;
    int i = 0;
    uint32_t ssrc = 0;

    /* sanity checking */
    if ((list == NULL) || (policy_array[0] == NULL)) {
        return srtp_err_status_bad_param;
    }

    /*
     * loop over policy list, mallocing a new list and copying values
     * into it (and incrementing the SSRC value as we go along)
     */
    tmp = NULL;
    while (policy_array[i] != NULL) {
        p = (srtp_policy_t *)malloc(sizeof(srtp_policy_t));
        if (p == NULL) {
            return srtp_err_status_bad_param;
        }
        memcpy(p, policy_array[i], sizeof(srtp_policy_t));
        p->ssrc.type = ssrc_specific;
        p->ssrc.value = ssrc++;
        p->next = tmp;
        tmp = p;
        i++;
    }
    *list = p;

    return srtp_err_status_ok;
}

srtp_err_status_t srtp_dealloc_big_policy(srtp_policy_t *list)
{
    srtp_policy_t *p, *next;

    for (p = list; p != NULL; p = next) {
        next = p->next;
        free(p);
    }

    return srtp_err_status_ok;
}

srtp_err_status_t srtp_test_empty_payload(void)
{
    srtp_t srtp_snd, srtp_recv;
    srtp_err_status_t status;
    size_t len;
    srtp_policy_t policy;
    uint8_t *mesg;

    /*
     * create a session with a single stream using the default srtp
     * policy and with the SSRC value 0xcafebabe
     */
    memset(&policy, 0, sizeof(policy));
    srtp_crypto_policy_set_rtp_default(&policy.rtp);
    srtp_crypto_policy_set_rtcp_default(&policy.rtcp);
    policy.ssrc.type = ssrc_specific;
    policy.ssrc.value = 0xcafebabe;
    policy.key = test_key;
    policy.window_size = 128;
    policy.allow_repeat_tx = false;
    policy.next = NULL;

    status = srtp_create(&srtp_snd, &policy);
    if (status) {
        return status;
    }

    mesg =
        create_rtp_test_packet(0, policy.ssrc.value, 1, 1, false, &len, NULL);
    if (mesg == NULL) {
        return srtp_err_status_fail;
    }

    status = call_srtp_protect(srtp_snd, mesg, &len, 0);
    if (status) {
        return status;
    } else if (len != 12 + 10) {
        return srtp_err_status_fail;
    }

    /*
     * create a receiver session context comparable to the one created
     * above - we need to do this so that the replay checking doesn't
     * complain
     */
    status = srtp_create(&srtp_recv, &policy);
    if (status) {
        return status;
    }

    /*
     * unprotect ciphertext, then compare with plaintext
     */
    status = call_srtp_unprotect(srtp_recv, mesg, &len);
    if (status) {
        return status;
    } else if (len != 12) {
        return srtp_err_status_fail;
    }

    status = srtp_dealloc(srtp_snd);
    if (status) {
        return status;
    }

    status = srtp_dealloc(srtp_recv);
    if (status) {
        return status;
    }

    free(mesg);

    return srtp_err_status_ok;
}

#ifdef GCM
srtp_err_status_t srtp_test_empty_payload_gcm(void)
{
    srtp_t srtp_snd, srtp_recv;
    srtp_err_status_t status;
    size_t len;
    srtp_policy_t policy;
    uint8_t *mesg;

    /*
     * create a session with a single stream using the default srtp
     * policy and with the SSRC value 0xcafebabe
     */
    memset(&policy, 0, sizeof(policy));
    srtp_crypto_policy_set_aes_gcm_128_16_auth(&policy.rtp);
    srtp_crypto_policy_set_aes_gcm_128_16_auth(&policy.rtcp);
    policy.ssrc.type = ssrc_specific;
    policy.ssrc.value = 0xcafebabe;
    policy.key = test_key;
    policy.window_size = 128;
    policy.allow_repeat_tx = false;
    policy.next = NULL;

    status = srtp_create(&srtp_snd, &policy);
    if (status) {
        return status;
    }

    mesg =
        create_rtp_test_packet(0, policy.ssrc.value, 1, 1, false, &len, NULL);
    if (mesg == NULL) {
        return srtp_err_status_fail;
    }

    status = call_srtp_protect(srtp_snd, mesg, &len, 0);
    if (status) {
        return status;
    } else if (len != 12 + 16) {
        return srtp_err_status_fail;
    }

    /*
     * create a receiver session context comparable to the one created
     * above - we need to do this so that the replay checking doesn't
     * complain
     */
    status = srtp_create(&srtp_recv, &policy);
    if (status) {
        return status;
    }

    /*
     * unprotect ciphertext, then compare with plaintext
     */
    status = call_srtp_unprotect(srtp_recv, mesg, &len);
    if (status) {
        return status;
    } else if (len != 12) {
        return srtp_err_status_fail;
    }

    status = srtp_dealloc(srtp_snd);
    if (status) {
        return status;
    }

    status = srtp_dealloc(srtp_recv);
    if (status) {
        return status;
    }

    free(mesg);

    return srtp_err_status_ok;
}
#endif // GCM

srtp_err_status_t srtp_test_remove_stream(void)
{
    srtp_err_status_t status;
    srtp_policy_t *policy_list, policy;
    srtp_t session;
    srtp_stream_t stream;

    /*
     * srtp_get_stream() is a libSRTP internal function that we declare
     * here so that we can use it to verify the correct operation of the
     * library
     */
    extern srtp_stream_t srtp_get_stream(srtp_t srtp, uint32_t ssrc);

    status = srtp_create_big_policy(&policy_list);
    if (status) {
        return status;
    }

    status = srtp_create(&session, policy_list);
    if (status) {
        return status;
    }

    /*
     * check for false positives by trying to remove a stream that's not
     * in the session
     */
    status = srtp_stream_remove(session, 0xaaaaaaaa);
    if (status != srtp_err_status_no_ctx) {
        return srtp_err_status_fail;
    }

    /*
     * check for false negatives by removing stream 0x1, then
     * searching for streams 0x0 and 0x2
     */
    status = srtp_stream_remove(session, 0x1);
    if (status != srtp_err_status_ok) {
        return srtp_err_status_fail;
    }
    stream = srtp_get_stream(session, htonl(0x0));
    if (stream == NULL) {
        return srtp_err_status_fail;
    }
    stream = srtp_get_stream(session, htonl(0x2));
    if (stream == NULL) {
        return srtp_err_status_fail;
    }

    status = srtp_dealloc(session);
    if (status != srtp_err_status_ok) {
        return status;
    }

    status = srtp_dealloc_big_policy(policy_list);
    if (status != srtp_err_status_ok) {
        return status;
    }

    /* Now test adding and removing a single stream */
    memset(&policy, 0, sizeof(policy));
    srtp_crypto_policy_set_rtp_default(&policy.rtp);
    srtp_crypto_policy_set_rtcp_default(&policy.rtcp);
    policy.ssrc.type = ssrc_specific;
    policy.ssrc.value = 0xcafebabe;
    policy.key = test_key;
    policy.window_size = 128;
    policy.allow_repeat_tx = false;
    policy.next = NULL;

    status = srtp_create(&session, NULL);
    if (status != srtp_err_status_ok) {
        return status;
    }

    status = srtp_stream_add(session, &policy);
    if (status != srtp_err_status_ok) {
        return status;
    }

    status = srtp_stream_remove(session, 0xcafebabe);
    if (status != srtp_err_status_ok) {
        return status;
    }

    status = srtp_dealloc(session);
    if (status != srtp_err_status_ok) {
        return status;
    }

    return srtp_err_status_ok;
}

// clang-format off
uint8_t test_alt_key[46] = {
  0xe5, 0x19, 0x6f, 0x01, 0x5e, 0xf1, 0x9b, 0xe1,
  0xd7, 0x47, 0xa7, 0x27, 0x07, 0xd7, 0x47, 0x33,
  0x01, 0xc2, 0x35, 0x4d, 0x59, 0x6a, 0xf7, 0x84,
  0x96, 0x98, 0xeb, 0xaa, 0xac, 0xf6, 0xa1, 0x45,
  0xc7, 0x15, 0xe2, 0xea, 0xfe, 0x55, 0x67, 0x96,
  0xb6, 0x96, 0x0b, 0x3a, 0xab, 0xe6
};
// clang-format on

/*
 * srtp_test_update() verifies updating/rekeying existing streams.
 * As stated in https://tools.ietf.org/html/rfc3711#section-3.3.1
 * the value of the ROC must not be reset after a rekey, this test
 * attempts to prove that srtp_update does not reset the ROC.
 */

srtp_err_status_t srtp_test_update(void)
{
    srtp_err_status_t status;
    uint32_t ssrc = 0x12121212;
    size_t msg_len_octets = 32;
    size_t protected_msg_len_octets;
    uint8_t *msg;
    srtp_t srtp_snd, srtp_recv;
    srtp_policy_t policy;

    memset(&policy, 0, sizeof(policy));
    srtp_crypto_policy_set_rtp_default(&policy.rtp);
    srtp_crypto_policy_set_rtcp_default(&policy.rtcp);
    policy.window_size = 128;
    policy.allow_repeat_tx = false;
    policy.next = NULL;
    policy.key = test_key;

    /* create a send and recive ctx with defualt profile and test_key */
    policy.ssrc.type = ssrc_any_outbound;
    status = srtp_create(&srtp_snd, &policy);
    if (status) {
        return status;
    }

    policy.ssrc.type = ssrc_any_inbound;
    status = srtp_create(&srtp_recv, &policy);
    if (status) {
        return status;
    }

    /* protect and unprotect two msg's that will cause the ROC to be equal to 1
     */
    msg = create_rtp_test_packet(msg_len_octets, ssrc, 1, 1, false,
                                 &protected_msg_len_octets, NULL);
    if (msg == NULL) {
        return srtp_err_status_alloc_fail;
    }
    ((srtp_hdr_t *)msg)->seq = htons(65535);

    status = call_srtp_protect(srtp_snd, msg, &protected_msg_len_octets, 0);
    if (status) {
        return srtp_err_status_fail;
    }

    status = call_srtp_unprotect(srtp_recv, msg, &protected_msg_len_octets);
    if (status) {
        return status;
    }

    free(msg);

    msg = create_rtp_test_packet(msg_len_octets, ssrc, 1, 1, false,
                                 &protected_msg_len_octets, NULL);
    if (msg == NULL) {
        return srtp_err_status_alloc_fail;
    }
    ((srtp_hdr_t *)msg)->seq = htons(1);

    status = call_srtp_protect(srtp_snd, msg, &protected_msg_len_octets, 0);
    if (status) {
        return srtp_err_status_fail;
    }

    status = call_srtp_unprotect(srtp_recv, msg, &protected_msg_len_octets);
    if (status) {
        return status;
    }

    free(msg);

    /* update send ctx with same test_key t verify update works*/
    policy.ssrc.type = ssrc_any_outbound;
    policy.key = test_key;
    status = srtp_update(srtp_snd, &policy);
    if (status) {
        return status;
    }

    msg = create_rtp_test_packet(msg_len_octets, ssrc, 1, 1, false,
                                 &protected_msg_len_octets, NULL);
    if (msg == NULL) {
        return srtp_err_status_alloc_fail;
    }
    ((srtp_hdr_t *)msg)->seq = htons(2);

    status = call_srtp_protect(srtp_snd, msg, &protected_msg_len_octets, 0);
    if (status) {
        return srtp_err_status_fail;
    }

    status = call_srtp_unprotect(srtp_recv, msg, &protected_msg_len_octets);
    if (status) {
        return status;
    }

    free(msg);

    /* update send ctx to use test_alt_key */
    policy.ssrc.type = ssrc_any_outbound;
    policy.key = test_alt_key;
    status = srtp_update(srtp_snd, &policy);
    if (status) {
        return status;
    }

    /* create and protect msg with new key and ROC still equal to 1 */
    msg = create_rtp_test_packet(msg_len_octets, ssrc, 1, 1, false,
                                 &protected_msg_len_octets, NULL);
    if (msg == NULL) {
        return srtp_err_status_alloc_fail;
    }
    ((srtp_hdr_t *)msg)->seq = htons(3);

    status = call_srtp_protect(srtp_snd, msg, &protected_msg_len_octets, 0);
    if (status) {
        return srtp_err_status_fail;
    }

    /* verify that receive ctx will fail to unprotect as it still uses test_key
     */
    status = call_srtp_unprotect(srtp_recv, msg, &protected_msg_len_octets);
    if (status == srtp_err_status_ok) {
        return srtp_err_status_fail;
    }

    /* create a new receive ctx with test_alt_key but since it is new it will
     * have ROC equal to 1
     * and therefore should fail to unprotected */
    {
        srtp_t srtp_recv_roc_0;

        policy.ssrc.type = ssrc_any_inbound;
        policy.key = test_alt_key;
        status = srtp_create(&srtp_recv_roc_0, &policy);
        if (status) {
            return status;
        }

        status = call_srtp_unprotect(srtp_recv_roc_0, msg,
                                     &protected_msg_len_octets);
        if (status == srtp_err_status_ok) {
            return srtp_err_status_fail;
        }

        status = srtp_dealloc(srtp_recv_roc_0);
        if (status) {
            return status;
        }
    }

    /* update recive ctx to use test_alt_key */
    policy.ssrc.type = ssrc_any_inbound;
    policy.key = test_alt_key;
    status = srtp_update(srtp_recv, &policy);
    if (status) {
        return status;
    }

    /* verify that can still unprotect, therfore key is updated and ROC value is
     * preserved */
    status = call_srtp_unprotect(srtp_recv, msg, &protected_msg_len_octets);
    if (status) {
        return status;
    }

    free(msg);

    status = srtp_dealloc(srtp_snd);
    if (status) {
        return status;
    }

    status = srtp_dealloc(srtp_recv);
    if (status) {
        return status;
    }

    return srtp_err_status_ok;
}

srtp_err_status_t srtp_test_update_mki(void)
{
    srtp_err_status_t status;
    srtp_t srtp;
    srtp_policy_t policy;

    memset(&policy, 0, sizeof(policy));
    srtp_crypto_policy_set_rtp_default(&policy.rtp);
    srtp_crypto_policy_set_rtcp_default(&policy.rtcp);
    policy.ssrc.type = ssrc_any_outbound;
    policy.keys = test_keys;
    policy.num_master_keys = 1;
    policy.use_mki = true;
    policy.mki_size = 1;

    status = srtp_create(&srtp, &policy);
    if (status) {
        return status;
    }

    /* can not turn off mki */
    policy.use_mki = false;
    policy.mki_size = 0;
    status = srtp_update(srtp, &policy);
    if (status == srtp_err_status_ok) {
        return srtp_err_status_fail;
    }

    /* update same values still ok*/
    policy.use_mki = true;
    policy.mki_size = 1;
    status = srtp_update(srtp, &policy);
    if (status) {
        return status;
    }

    /* can not change mki size*/
    policy.use_mki = true;
    policy.mki_size = 2;
    status = srtp_update(srtp, &policy);
    if (status == srtp_err_status_ok) {
        return srtp_err_status_fail;
    }

    status = srtp_dealloc(srtp);
    if (status) {
        return status;
    }

    return srtp_err_status_ok;
}

srtp_err_status_t srtp_test_setup_protect_trailer_streams(
    srtp_t *srtp_send,
    srtp_t *srtp_send_mki,
    srtp_t *srtp_send_aes_gcm,
    srtp_t *srtp_send_aes_gcm_mki)
{
    srtp_err_status_t status;
    srtp_policy_t policy;
    srtp_policy_t policy_mki;

#ifdef GCM
    srtp_policy_t policy_aes_gcm;
    srtp_policy_t policy_aes_gcm_mki;
#else
    (void)srtp_send_aes_gcm;
    (void)srtp_send_aes_gcm_mki;
#endif // GCM

    memset(&policy, 0, sizeof(policy));
    srtp_crypto_policy_set_rtp_default(&policy.rtp);
    srtp_crypto_policy_set_rtcp_default(&policy.rtcp);
    policy.window_size = 128;
    policy.allow_repeat_tx = false;
    policy.next = NULL;
    policy.ssrc.type = ssrc_any_outbound;
    policy.key = test_key;

    memset(&policy_mki, 0, sizeof(policy_mki));
    srtp_crypto_policy_set_rtp_default(&policy_mki.rtp);
    srtp_crypto_policy_set_rtcp_default(&policy_mki.rtcp);
    policy_mki.window_size = 128;
    policy_mki.allow_repeat_tx = false;
    policy_mki.next = NULL;
    policy_mki.ssrc.type = ssrc_any_outbound;
    policy_mki.key = NULL;
    policy_mki.keys = test_keys;
    policy_mki.num_master_keys = 2;
    policy_mki.use_mki = true;
    policy_mki.mki_size = TEST_MKI_ID_SIZE;

#ifdef GCM
    memset(&policy_aes_gcm, 0, sizeof(policy_aes_gcm));
    srtp_crypto_policy_set_aes_gcm_128_16_auth(&policy_aes_gcm.rtp);
    srtp_crypto_policy_set_aes_gcm_128_16_auth(&policy_aes_gcm.rtcp);
    policy_aes_gcm.window_size = 128;
    policy_aes_gcm.allow_repeat_tx = false;
    policy_aes_gcm.next = NULL;
    policy_aes_gcm.ssrc.type = ssrc_any_outbound;
    policy_aes_gcm.key = test_key;

    memset(&policy_aes_gcm_mki, 0, sizeof(policy_aes_gcm_mki));
    srtp_crypto_policy_set_aes_gcm_128_16_auth(&policy_aes_gcm_mki.rtp);
    srtp_crypto_policy_set_aes_gcm_128_16_auth(&policy_aes_gcm_mki.rtcp);
    policy_aes_gcm_mki.window_size = 128;
    policy_aes_gcm_mki.allow_repeat_tx = false;
    policy_aes_gcm_mki.next = NULL;
    policy_aes_gcm_mki.ssrc.type = ssrc_any_outbound;
    policy_aes_gcm_mki.key = NULL;
    policy_aes_gcm_mki.keys = test_keys;
    policy_aes_gcm_mki.num_master_keys = 2;
    policy_aes_gcm_mki.use_mki = true;
    policy_aes_gcm_mki.mki_size = TEST_MKI_ID_SIZE;
#endif // GCM

    /* create a send ctx with defualt profile and test_key */
    status = srtp_create(srtp_send, &policy);
    if (status) {
        return status;
    }

    status = srtp_create(srtp_send_mki, &policy_mki);
    if (status) {
        return status;
    }

#ifdef GCM
    status = srtp_create(srtp_send_aes_gcm, &policy_aes_gcm);
    if (status) {
        return status;
    }

    status = srtp_create(srtp_send_aes_gcm_mki, &policy_aes_gcm_mki);
    if (status) {
        return status;
    }
#endif // GCM

    return srtp_err_status_ok;
}

srtp_err_status_t srtp_test_protect_trailer_length(void)
{
    srtp_t srtp_send;
    srtp_t srtp_send_mki;
    srtp_t srtp_send_aes_gcm;
    srtp_t srtp_send_aes_gcm_mki;
    size_t length = 0;
    srtp_err_status_t status;

    status = srtp_test_setup_protect_trailer_streams(
        &srtp_send, &srtp_send_mki, &srtp_send_aes_gcm, &srtp_send_aes_gcm_mki);
    if (status) {
        return status;
    }

    status = srtp_get_protect_trailer_length(srtp_send, 0, &length);
    if (status) {
        return status;
    }

    /*  TAG Length: 10 bytes */
    if (length != 10) {
        return srtp_err_status_fail;
    }

    status = srtp_get_protect_trailer_length(srtp_send_mki, 1, &length);
    if (status) {
        return status;
    }

    /*  TAG Length: 10 bytes + MKI length: 4 bytes*/
    if (length != 14) {
        return srtp_err_status_fail;
    }

#ifdef GCM
    status = srtp_get_protect_trailer_length(srtp_send_aes_gcm, 0, &length);
    if (status) {
        return status;
    }

    /*  TAG Length: 16 bytes */
    if (length != 16) {
        return srtp_err_status_fail;
    }

    status = srtp_get_protect_trailer_length(srtp_send_aes_gcm_mki, 1, &length);
    if (status) {
        return status;
    }

    /*  TAG Length: 16 bytes + MKI length: 4 bytes*/
    if (length != 20) {
        return srtp_err_status_fail;
    }
#endif // GCM

    srtp_dealloc(srtp_send);
    srtp_dealloc(srtp_send_mki);
#ifdef GCM
    srtp_dealloc(srtp_send_aes_gcm);
    srtp_dealloc(srtp_send_aes_gcm_mki);
#endif

    return srtp_err_status_ok;
}

srtp_err_status_t srtp_test_protect_rtcp_trailer_length(void)
{
    srtp_t srtp_send;
    srtp_t srtp_send_mki;
    srtp_t srtp_send_aes_gcm;
    srtp_t srtp_send_aes_gcm_mki;
    size_t length = 0;
    srtp_err_status_t status;

    srtp_test_setup_protect_trailer_streams(
        &srtp_send, &srtp_send_mki, &srtp_send_aes_gcm, &srtp_send_aes_gcm_mki);

    status = srtp_get_protect_rtcp_trailer_length(srtp_send, 0, &length);
    if (status) {
        return status;
    }

    /*  TAG Length: 10 bytes + SRTCP Trailer 4 bytes*/
    if (length != 14) {
        return srtp_err_status_fail;
    }

    status = srtp_get_protect_rtcp_trailer_length(srtp_send_mki, 1, &length);
    if (status) {
        return status;
    }

    /*  TAG Length: 10 bytes + SRTCP Trailer 4 bytes + MKI 4 bytes*/
    if (length != 18) {
        return srtp_err_status_fail;
    }

#ifdef GCM
    status =
        srtp_get_protect_rtcp_trailer_length(srtp_send_aes_gcm, 0, &length);
    if (status) {
        return status;
    }

    /*  TAG Length: 16 bytes + SRTCP Trailer 4 bytes*/
    if (length != 20) {
        return srtp_err_status_fail;
    }

    status =
        srtp_get_protect_rtcp_trailer_length(srtp_send_aes_gcm_mki, 1, &length);
    if (status) {
        return status;
    }

    /*  TAG Length: 16 bytes + SRTCP Trailer 4 bytes + MKI 4 bytes*/
    if (length != 24) {
        return srtp_err_status_fail;
    }
#endif // GCM

    srtp_dealloc(srtp_send);
    srtp_dealloc(srtp_send_mki);
#ifdef GCM
    srtp_dealloc(srtp_send_aes_gcm);
    srtp_dealloc(srtp_send_aes_gcm_mki);
#endif

    return srtp_err_status_ok;
}

srtp_err_status_t srtp_test_out_of_order_after_rollover(void)
{
    srtp_err_status_t status;

    srtp_policy_t sender_policy;
    srtp_t sender_session;

    srtp_policy_t receiver_policy;
    srtp_t receiver_session;

    const uint32_t num_pkts = 5;
    uint8_t *pkts[5];
    size_t pkt_len_octets[5];

    uint32_t i;
    uint32_t stream_roc;

    /* Create sender */
    memset(&sender_policy, 0, sizeof(sender_policy));
#ifdef GCM
    srtp_crypto_policy_set_aes_gcm_128_16_auth(&sender_policy.rtp);
    srtp_crypto_policy_set_aes_gcm_128_16_auth(&sender_policy.rtcp);
    sender_policy.key = test_key_gcm;
#else
    srtp_crypto_policy_set_rtp_default(&sender_policy.rtp);
    srtp_crypto_policy_set_rtcp_default(&sender_policy.rtcp);
    sender_policy.key = test_key;
#endif
    sender_policy.ssrc.type = ssrc_specific;
    sender_policy.ssrc.value = 0xcafebabe;
    sender_policy.window_size = 128;

    status = srtp_create(&sender_session, &sender_policy);
    if (status) {
        return status;
    }

    /* Create the receiver */
    memset(&receiver_policy, 0, sizeof(receiver_policy));
#ifdef GCM
    srtp_crypto_policy_set_aes_gcm_128_16_auth(&receiver_policy.rtp);
    srtp_crypto_policy_set_aes_gcm_128_16_auth(&receiver_policy.rtcp);
    receiver_policy.key = test_key_gcm;
#else
    srtp_crypto_policy_set_rtp_default(&receiver_policy.rtp);
    srtp_crypto_policy_set_rtcp_default(&receiver_policy.rtcp);
    receiver_policy.key = test_key;
#endif
    receiver_policy.ssrc.type = ssrc_specific;
    receiver_policy.ssrc.value = sender_policy.ssrc.value;
    receiver_policy.window_size = 128;

    status = srtp_create(&receiver_session, &receiver_policy);
    if (status) {
        return status;
    }

    /* Create and protect packets to get to get roc == 1 */
    pkts[0] = create_rtp_test_packet(64, sender_policy.ssrc.value, 65534, 0,
                                     false, &pkt_len_octets[0], NULL);
    status = call_srtp_protect(sender_session, pkts[0], &pkt_len_octets[0], 0);
    if (status) {
        return status;
    }
    status = srtp_stream_get_roc(sender_session, sender_policy.ssrc.value,
                                 &stream_roc);
    if (status) {
        return status;
    }
    if (stream_roc != 0) {
        return srtp_err_status_fail;
    }

    pkts[1] = create_rtp_test_packet(64, sender_policy.ssrc.value, 65535, 1,
                                     false, &pkt_len_octets[1], NULL);
    status = call_srtp_protect(sender_session, pkts[1], &pkt_len_octets[1], 0);
    if (status) {
        return status;
    }
    status = srtp_stream_get_roc(sender_session, sender_policy.ssrc.value,
                                 &stream_roc);
    if (status) {
        return status;
    }
    if (stream_roc != 0) {
        return srtp_err_status_fail;
    }

    pkts[2] = create_rtp_test_packet(64, sender_policy.ssrc.value, 0, 2, false,
                                     &pkt_len_octets[2], NULL);
    status = call_srtp_protect(sender_session, pkts[2], &pkt_len_octets[2], 0);
    if (status) {
        return status;
    }
    status = srtp_stream_get_roc(sender_session, sender_policy.ssrc.value,
                                 &stream_roc);
    if (status) {
        return status;
    }
    if (stream_roc != 1) {
        return srtp_err_status_fail;
    }

    pkts[3] = create_rtp_test_packet(64, sender_policy.ssrc.value, 1, 3, false,
                                     &pkt_len_octets[3], NULL);
    status = call_srtp_protect(sender_session, pkts[3], &pkt_len_octets[3], 0);
    if (status) {
        return status;
    }
    status = srtp_stream_get_roc(sender_session, sender_policy.ssrc.value,
                                 &stream_roc);
    if (status) {
        return status;
    }
    if (stream_roc != 1) {
        return srtp_err_status_fail;
    }

    pkts[4] = create_rtp_test_packet(64, sender_policy.ssrc.value, 2, 4, false,
                                     &pkt_len_octets[4], NULL);
    status = call_srtp_protect(sender_session, pkts[4], &pkt_len_octets[4], 0);
    if (status) {
        return status;
    }
    status = srtp_stream_get_roc(sender_session, sender_policy.ssrc.value,
                                 &stream_roc);
    if (status) {
        return status;
    }
    if (stream_roc != 1) {
        return srtp_err_status_fail;
    }

    /* Unprotect packets in this seq order 65534, 0, 2, 1, 65535 which is
     * equivalent to index 0, 2, 4, 3, 1*/
    status = call_srtp_unprotect(receiver_session, pkts[0], &pkt_len_octets[0]);
    if (status) {
        return status;
    }
    status = srtp_stream_get_roc(receiver_session, receiver_policy.ssrc.value,
                                 &stream_roc);
    if (status) {
        return status;
    }
    if (stream_roc != 0) {
        return srtp_err_status_fail;
    }

    status = call_srtp_unprotect(receiver_session, pkts[2], &pkt_len_octets[2]);
    if (status) {
        return status;
    }
    status = srtp_stream_get_roc(receiver_session, receiver_policy.ssrc.value,
                                 &stream_roc);
    if (status) {
        return status;
    }
    if (stream_roc != 1) {
        return srtp_err_status_fail;
    }

    status = call_srtp_unprotect(receiver_session, pkts[4], &pkt_len_octets[4]);
    if (status) {
        return status;
    }
    status = srtp_stream_get_roc(receiver_session, receiver_policy.ssrc.value,
                                 &stream_roc);
    if (status) {
        return status;
    }
    if (stream_roc != 1) {
        return srtp_err_status_fail;
    }

    status = call_srtp_unprotect(receiver_session, pkts[3], &pkt_len_octets[3]);
    if (status) {
        return status;
    }
    status = srtp_stream_get_roc(receiver_session, receiver_policy.ssrc.value,
                                 &stream_roc);
    if (status) {
        return status;
    }
    if (stream_roc != 1) {
        return srtp_err_status_fail;
    }

    status = call_srtp_unprotect(receiver_session, pkts[1], &pkt_len_octets[1]);
    if (status) {
        return status;
    }
    status = srtp_stream_get_roc(receiver_session, receiver_policy.ssrc.value,
                                 &stream_roc);
    if (status) {
        return status;
    }
    if (stream_roc != 1) {
        return srtp_err_status_fail;
    }

    /* Cleanup */
    status = srtp_dealloc(sender_session);
    if (status) {
        return status;
    }

    status = srtp_dealloc(receiver_session);
    if (status) {
        return status;
    }

    for (i = 0; i < num_pkts; i++) {
        free(pkts[i]);
    }

    return srtp_err_status_ok;
}

srtp_err_status_t srtp_test_get_roc(void)
{
    srtp_err_status_t status;
    srtp_policy_t policy;
    srtp_t session;
    uint8_t *pkt;
    uint32_t i;
    uint32_t roc;
    uint32_t ts;
    uint16_t seq;

    size_t msg_len_octets = 32;
    size_t protected_msg_len_octets;

    memset(&policy, 0, sizeof(policy));
    srtp_crypto_policy_set_rtp_default(&policy.rtp);
    srtp_crypto_policy_set_rtcp_default(&policy.rtcp);
    policy.ssrc.type = ssrc_specific;
    policy.ssrc.value = 0xcafebabe;
    policy.key = test_key;
    policy.window_size = 128;

    /* Create a sender session */
    status = srtp_create(&session, &policy);
    if (status) {
        return status;
    }

    /* Set start sequence so we roll over */
    seq = 65535;
    ts = 0;

    for (i = 0; i < 2; i++) {
        pkt = create_rtp_test_packet(msg_len_octets, policy.ssrc.value, seq, ts,
                                     false, &protected_msg_len_octets, NULL);
        status = call_srtp_protect(session, pkt, &protected_msg_len_octets, 0);
        free(pkt);
        if (status) {
            return status;
        }

        status = srtp_stream_get_roc(session, policy.ssrc.value, &roc);
        if (status) {
            return status;
        }

        if (roc != i) {
            return srtp_err_status_fail;
        }

        seq++;
        ts++;
    }

    /* Cleanup */
    status = srtp_dealloc(session);
    if (status) {
        return status;
    }

    return srtp_err_status_ok;
}

static srtp_err_status_t test_set_receiver_roc(uint32_t packets,
                                               uint32_t roc_to_set)
{
    srtp_err_status_t status;

    srtp_policy_t sender_policy;
    srtp_t sender_session;

    srtp_policy_t receiver_policy;
    srtp_t receiver_session;

    uint8_t *pkt_1;
    uint8_t *recv_pkt_1;

    uint8_t *pkt_2;
    uint8_t *recv_pkt_2;

    uint32_t i;
    uint32_t ts;
    uint16_t seq;
    uint16_t stride;

    size_t msg_len_octets = 32;
    size_t protected_msg_len_octets_1;
    size_t protected_msg_len_octets_2;

    /* Create sender */
    memset(&sender_policy, 0, sizeof(sender_policy));
#ifdef GCM
    srtp_crypto_policy_set_aes_gcm_128_16_auth(&sender_policy.rtp);
    srtp_crypto_policy_set_aes_gcm_128_16_auth(&sender_policy.rtcp);
    sender_policy.key = test_key_gcm;
#else
    srtp_crypto_policy_set_rtp_default(&sender_policy.rtp);
    srtp_crypto_policy_set_rtcp_default(&sender_policy.rtcp);
    sender_policy.key = test_key;
#endif
    sender_policy.ssrc.type = ssrc_specific;
    sender_policy.ssrc.value = 0xcafebabe;
    sender_policy.window_size = 128;

    status = srtp_create(&sender_session, &sender_policy);
    if (status) {
        return status;
    }

    /* Create and protect packets */
    i = 0;
    seq = 0;
    ts = 0;
    stride = 0x4000;
    while (i < packets) {
        uint8_t *tmp_pkt;
        size_t tmp_len;

        tmp_pkt =
            create_rtp_test_packet(msg_len_octets, sender_policy.ssrc.value,
                                   seq, ts, false, &tmp_len, NULL);
        status = call_srtp_protect(sender_session, tmp_pkt, &tmp_len, 0);
        free(tmp_pkt);
        if (status) {
            return status;
        }

        while (stride > (packets - i) && stride > 1) {
            stride >>= 1;
        }

        i += stride;
        seq += stride;
        ts++;
    }

    /* Create the first packet to decrypt and test for ROC change */
    pkt_1 =
        create_rtp_test_packet(msg_len_octets, sender_policy.ssrc.value, seq,
                               ts, false, &protected_msg_len_octets_1, NULL);
    status = call_srtp_protect(sender_session, pkt_1,
                               &protected_msg_len_octets_1, 0);
    if (status) {
        return status;
    }

    /* Create the second packet to decrypt and test for ROC change */
    seq++;
    ts++;
    pkt_2 =
        create_rtp_test_packet(msg_len_octets, sender_policy.ssrc.value, seq,
                               ts, false, &protected_msg_len_octets_2, NULL);
    status = call_srtp_protect(sender_session, pkt_2,
                               &protected_msg_len_octets_2, 0);
    if (status) {
        return status;
    }

    /* Create the receiver */
    memset(&receiver_policy, 0, sizeof(receiver_policy));
#ifdef GCM
    srtp_crypto_policy_set_aes_gcm_128_16_auth(&receiver_policy.rtp);
    srtp_crypto_policy_set_aes_gcm_128_16_auth(&receiver_policy.rtcp);
    receiver_policy.key = test_key_gcm;
#else
    srtp_crypto_policy_set_rtp_default(&receiver_policy.rtp);
    srtp_crypto_policy_set_rtcp_default(&receiver_policy.rtcp);
    receiver_policy.key = test_key;
#endif
    receiver_policy.ssrc.type = ssrc_specific;
    receiver_policy.ssrc.value = sender_policy.ssrc.value;
    receiver_policy.window_size = 128;

    status = srtp_create(&receiver_session, &receiver_policy);
    if (status) {
        return status;
    }

    /* Make a copy of the first sent protected packet */
    recv_pkt_1 = malloc(protected_msg_len_octets_1);
    if (recv_pkt_1 == NULL) {
        return srtp_err_status_fail;
    }
    memcpy(recv_pkt_1, pkt_1, protected_msg_len_octets_1);

    /* Make a copy of the second sent protected packet */
    recv_pkt_2 = malloc(protected_msg_len_octets_2);
    if (recv_pkt_2 == NULL) {
        return srtp_err_status_fail;
    }
    memcpy(recv_pkt_2, pkt_2, protected_msg_len_octets_2);

    /* Set the ROC to the wanted value */
    status = srtp_stream_set_roc(receiver_session, receiver_policy.ssrc.value,
                                 roc_to_set);
    if (status) {
        return status;
    }

    /* Unprotect the first packet */
    status = call_srtp_unprotect(receiver_session, recv_pkt_1,
                                 &protected_msg_len_octets_1);
    if (status) {
        return status;
    }

    /* Unprotect the second packet */
    status = call_srtp_unprotect(receiver_session, recv_pkt_2,
                                 &protected_msg_len_octets_2);
    if (status) {
        return status;
    }

    /* Cleanup */
    status = srtp_dealloc(sender_session);
    if (status) {
        return status;
    }

    status = srtp_dealloc(receiver_session);
    if (status) {
        return status;
    }

    free(pkt_1);
    free(recv_pkt_1);
    free(pkt_2);
    free(recv_pkt_2);

    return srtp_err_status_ok;
}

static srtp_err_status_t test_set_sender_roc(uint16_t seq, uint32_t roc_to_set)
{
    srtp_err_status_t status;

    srtp_policy_t sender_policy;
    srtp_t sender_session;

    srtp_policy_t receiver_policy;
    srtp_t receiver_session;

    uint8_t *pkt;
    uint8_t *recv_pkt;

    uint32_t ts;

    size_t msg_len_octets = 32;
    size_t protected_msg_len_octets;

    /* Create sender */
    memset(&sender_policy, 0, sizeof(sender_policy));
#ifdef GCM
    srtp_crypto_policy_set_aes_gcm_128_16_auth(&sender_policy.rtp);
    srtp_crypto_policy_set_aes_gcm_128_16_auth(&sender_policy.rtcp);
    sender_policy.key = test_key_gcm;
#else
    srtp_crypto_policy_set_rtp_default(&sender_policy.rtp);
    srtp_crypto_policy_set_rtcp_default(&sender_policy.rtcp);
    sender_policy.key = test_key;
#endif
    sender_policy.ssrc.type = ssrc_specific;
    sender_policy.ssrc.value = 0xcafebabe;
    sender_policy.window_size = 128;

    status = srtp_create(&sender_session, &sender_policy);
    if (status) {
        return status;
    }

    /* Set the ROC before encrypting the first packet */
    status = srtp_stream_set_roc(sender_session, sender_policy.ssrc.value,
                                 roc_to_set);
    if (status != srtp_err_status_ok) {
        return status;
    }

    /* Create the packet to decrypt */
    ts = 0;
    pkt = create_rtp_test_packet(msg_len_octets, sender_policy.ssrc.value, seq,
                                 ts, false, &protected_msg_len_octets, NULL);
    status =
        call_srtp_protect(sender_session, pkt, &protected_msg_len_octets, 0);
    if (status) {
        return status;
    }

    /* Create the receiver */
    memset(&receiver_policy, 0, sizeof(receiver_policy));
#ifdef GCM
    srtp_crypto_policy_set_aes_gcm_128_16_auth(&receiver_policy.rtp);
    srtp_crypto_policy_set_aes_gcm_128_16_auth(&receiver_policy.rtcp);
    receiver_policy.key = test_key_gcm;
#else
    srtp_crypto_policy_set_rtp_default(&receiver_policy.rtp);
    srtp_crypto_policy_set_rtcp_default(&receiver_policy.rtcp);
    receiver_policy.key = test_key;
#endif
    receiver_policy.ssrc.type = ssrc_specific;
    receiver_policy.ssrc.value = sender_policy.ssrc.value;
    receiver_policy.window_size = 128;

    status = srtp_create(&receiver_session, &receiver_policy);
    if (status) {
        return status;
    }

    /* Make a copy of the sent protected packet */
    recv_pkt = malloc(protected_msg_len_octets);
    if (recv_pkt == NULL) {
        return srtp_err_status_fail;
    }
    memcpy(recv_pkt, pkt, protected_msg_len_octets);

    /* Set the ROC to the wanted value */
    status = srtp_stream_set_roc(receiver_session, receiver_policy.ssrc.value,
                                 roc_to_set);
    if (status) {
        return status;
    }

    status = call_srtp_unprotect(receiver_session, recv_pkt,
                                 &protected_msg_len_octets);
    if (status) {
        return status;
    }

    /* Cleanup */
    status = srtp_dealloc(sender_session);
    if (status) {
        return status;
    }

    status = srtp_dealloc(receiver_session);
    if (status) {
        return status;
    }

    free(pkt);
    free(recv_pkt);

    return srtp_err_status_ok;
}

srtp_err_status_t srtp_test_set_receiver_roc(void)
{
    int packets;
    uint32_t roc;
    srtp_err_status_t status;

    /* First test does not rollover */
    packets = 1;
    roc = 0;

    status = test_set_receiver_roc(packets - 1, roc);
    if (status) {
        return status;
    }

    status = test_set_receiver_roc(packets, roc);
    if (status) {
        return status;
    }

    status = test_set_receiver_roc(packets + 1, roc);
    if (status) {
        return status;
    }

    status = test_set_receiver_roc(packets + 60000, roc);
    if (status) {
        return status;
    }

    /* Second test should rollover */
    packets = 65535;
    roc = 0;

    status = test_set_receiver_roc(packets - 1, roc);
    if (status) {
        return status;
    }

    status = test_set_receiver_roc(packets, roc);
    if (status) {
        return status;
    }

    /* Now the rollover counter should be 1 */
    roc = 1;
    status = test_set_receiver_roc(packets + 1, roc);
    if (status) {
        return status;
    }

    status = test_set_receiver_roc(packets + 60000, roc);
    if (status) {
        return status;
    }

    status = test_set_receiver_roc(packets + 65535, roc);
    if (status) {
        return status;
    }

    return srtp_err_status_ok;
}

srtp_err_status_t srtp_test_set_sender_roc(void)
{
    uint32_t roc;
    uint16_t seq;
    srtp_err_status_t status;

    seq = 43210;
    roc = 0;
    status = test_set_sender_roc(seq, roc);
    if (status) {
        return status;
    }

    roc = 65535;
    status = test_set_sender_roc(seq, roc);
    if (status) {
        return status;
    }

    roc = 0xffff;
    status = test_set_sender_roc(seq, roc);
    if (status) {
        return status;
    }

    roc = 0xffff00;
    status = test_set_sender_roc(seq, roc);
    if (status) {
        return status;
    }

    roc = 0xfffffff0;
    status = test_set_sender_roc(seq, roc);
    if (status) {
        return status;
    }

    return srtp_err_status_ok;
}

/*
 * srtp policy definitions - these definitions are used above
 */

// clang-format off
uint8_t test_key[46] = {
    0xe1, 0xf9, 0x7a, 0x0d, 0x3e, 0x01, 0x8b, 0xe0,
    0xd6, 0x4f, 0xa3, 0x2c, 0x06, 0xde, 0x41, 0x39,
    0x0e, 0xc6, 0x75, 0xad, 0x49, 0x8a, 0xfe, 0xeb,
    0xb6, 0x96, 0x0b, 0x3a, 0xab, 0xe6, 0xc1, 0x73,
    0xc3, 0x17, 0xf2, 0xda, 0xbe, 0x35, 0x77, 0x93,
    0xb6, 0x96, 0x0b, 0x3a, 0xab, 0xe6
};

uint8_t test_key_2[46] = {
    0xf0, 0xf0, 0x49, 0x14, 0xb5, 0x13, 0xf2, 0x76,
    0x3a, 0x1b, 0x1f, 0xa1, 0x30, 0xf1, 0x0e, 0x29,
    0x98, 0xf6, 0xf6, 0xe4, 0x3e, 0x43, 0x09, 0xd1,
    0xe6, 0x22, 0xa0, 0xe3, 0x32, 0xb9, 0xf1, 0xb6,
    0xc3, 0x17, 0xf2, 0xda, 0xbe, 0x35, 0x77, 0x93,
    0xb6, 0x96, 0x0b, 0x3a, 0xab, 0xe6
};

uint8_t test_key_gcm[28] = {
    0x00, 0x01, 0x02, 0x03, 0x04, 0x05, 0x06, 0x07,
    0x08, 0x09, 0x0a, 0x0b, 0x0c, 0x0d, 0x0e, 0x0f,
    0xa0, 0xa1, 0xa2, 0xa3, 0xa4, 0xa5, 0xa6, 0xa7,
    0xa8, 0xa9, 0xaa, 0xab
};

uint8_t test_mki_id[TEST_MKI_ID_SIZE] = {
    0xe1, 0xf9, 0x7a, 0x0d
};

uint8_t test_mki_id_2[TEST_MKI_ID_SIZE] = {
    0xf3, 0xa1, 0x46, 0x71
};
// clang-format on

const srtp_policy_t default_policy = {
    { ssrc_any_outbound, 0 }, /* SSRC */
    {
        /* SRTP policy */
        SRTP_AES_ICM_128,               /* cipher type                 */
        SRTP_AES_ICM_128_KEY_LEN_WSALT, /* cipher key length in octets */
        SRTP_HMAC_SHA1,                 /* authentication func type    */
        16,                             /* auth key length in octets   */
        10,                             /* auth tag length in octets   */
        sec_serv_conf_and_auth          /* security services flag      */
    },
    {
        /* SRTCP policy */
        SRTP_AES_ICM_128,               /* cipher type                 */
        SRTP_AES_ICM_128_KEY_LEN_WSALT, /* cipher key length in octets */
        SRTP_HMAC_SHA1,                 /* authentication func type    */
        16,                             /* auth key length in octets   */
        10,                             /* auth tag length in octets   */
        sec_serv_conf_and_auth          /* security services flag      */
    },
    NULL,
    (srtp_master_key_t **)test_keys,
<<<<<<< HEAD
    2,                /* indicates the number of Master keys          */
    true,             /* no mki */
    TEST_MKI_ID_SIZE, /* mki size */
    128,              /* replay window size                           */
    0,                /* retransmission not allowed                   */
    NULL,             /* no encrypted extension headers               */
    0,                /* list of encrypted extension headers is empty */
=======
    2,    /* indicates the number of Master keys          */
    NULL, /* indicates that EKT is not in use             */
    128,  /* replay window size                           */
    0,    /* retransmission not allowed                   */
    NULL, /* no encrypted extension headers               */
    0,    /* list of encrypted extension headers is empty */
    0,
>>>>>>> 90d2345b
    NULL
};

const srtp_policy_t aes_only_policy = {
    { ssrc_any_outbound, 0 }, /* SSRC                        */
    {
        SRTP_AES_ICM_128,               /* cipher type                 */
        SRTP_AES_ICM_128_KEY_LEN_WSALT, /* cipher key length in octets */
        SRTP_NULL_AUTH,                 /* authentication func type    */
        0,                              /* auth key length in octets   */
        0,                              /* auth tag length in octets   */
        sec_serv_conf                   /* security services flag      */
    },
    {
        SRTP_AES_ICM_128,               /* cipher type                 */
        SRTP_AES_ICM_128_KEY_LEN_WSALT, /* cipher key length in octets */
        SRTP_NULL_AUTH,                 /* authentication func type    */
        0,                              /* auth key length in octets   */
        0,                              /* auth tag length in octets   */
        sec_serv_conf                   /* security services flag      */
    },
    NULL,
    (srtp_master_key_t **)test_keys,
<<<<<<< HEAD
    2,                /* indicates the number of Master keys          */
    true,             /* no mki */
    TEST_MKI_ID_SIZE, /* mki size */
    128,              /* replay window size                           */
    0,                /* retransmission not allowed                   */
    NULL,             /* no encrypted extension headers               */
    0,                /* list of encrypted extension headers is empty */
=======
    2,    /* indicates the number of Master keys          */
    NULL, /* indicates that EKT is not in use             */
    128,  /* replay window size                           */
    0,    /* retransmission not allowed                   */
    NULL, /* no encrypted extension headers               */
    0,    /* list of encrypted extension headers is empty */
    0,
>>>>>>> 90d2345b
    NULL
};

const srtp_policy_t hmac_only_policy = {
    { ssrc_any_outbound, 0 }, /* SSRC */
    {
        SRTP_NULL_CIPHER,               /* cipher type                 */
        SRTP_AES_ICM_128_KEY_LEN_WSALT, /* cipher key length in octets */
        SRTP_HMAC_SHA1,                 /* authentication func type    */
        20,                             /* auth key length in octets   */
        4,                              /* auth tag length in octets   */
        sec_serv_auth                   /* security services flag      */
    },
    {
        SRTP_NULL_CIPHER,               /* cipher type                 */
        SRTP_AES_ICM_128_KEY_LEN_WSALT, /* cipher key length in octets */
        SRTP_HMAC_SHA1,                 /* authentication func type    */
        20,                             /* auth key length in octets   */
        4,                              /* auth tag length in octets   */
        sec_serv_auth                   /* security services flag      */
    },
    NULL,
    (srtp_master_key_t **)test_keys,
<<<<<<< HEAD
    2,                /* Number of Master keys associated with the policy */
    true,             /* no mki */
    TEST_MKI_ID_SIZE, /* mki size */
    128,              /* replay window size                               */
    0,                /* retransmission not allowed                       */
    NULL,             /* no encrypted extension headers                   */
    0,                /* list of encrypted extension headers is empty     */
=======
    2,    /* Number of Master keys associated with the policy */
    NULL, /* indicates that EKT is not in use                 */
    128,  /* replay window size                               */
    0,    /* retransmission not allowed                       */
    NULL, /* no encrypted extension headers                   */
    0,    /* list of encrypted extension headers is empty     */
    0,
>>>>>>> 90d2345b
    NULL
};

#ifdef GCM
const srtp_policy_t aes128_gcm_8_policy = {
    { ssrc_any_outbound, 0 }, /* SSRC */
    {
        /* SRTP policy */
        SRTP_AES_GCM_128,               /* cipher type                 */
        SRTP_AES_GCM_128_KEY_LEN_WSALT, /* cipher key length in octets */
        SRTP_NULL_AUTH,                 /* authentication func type    */
        0,                              /* auth key length in octets   */
        8,                              /* auth tag length in octets   */
        sec_serv_conf_and_auth          /* security services flag      */
    },
    {
        /* SRTCP policy */
        SRTP_AES_GCM_128,               /* cipher type                 */
        SRTP_AES_GCM_128_KEY_LEN_WSALT, /* cipher key length in octets */
        SRTP_NULL_AUTH,                 /* authentication func type    */
        0,                              /* auth key length in octets   */
        8,                              /* auth tag length in octets   */
        sec_serv_conf_and_auth          /* security services flag      */
    },
    NULL,
    (srtp_master_key_t **)test_keys,
<<<<<<< HEAD
    2,                /* indicates the number of Master keys          */
    true,             /* no mki */
    TEST_MKI_ID_SIZE, /* mki size */
    128,              /* replay window size                           */
    0,                /* retransmission not allowed                   */
    NULL,             /* no encrypted extension headers               */
    0,                /* list of encrypted extension headers is empty */
=======
    2,    /* indicates the number of Master keys          */
    NULL, /* indicates that EKT is not in use             */
    128,  /* replay window size                           */
    0,    /* retransmission not allowed                   */
    NULL, /* no encrypted extension headers               */
    0,    /* list of encrypted extension headers is empty */
    0,
>>>>>>> 90d2345b
    NULL
};

const srtp_policy_t aes128_gcm_8_cauth_policy = {
    { ssrc_any_outbound, 0 }, /* SSRC */
    {
        /* SRTP policy */
        SRTP_AES_GCM_128,               /* cipher type                 */
        SRTP_AES_GCM_128_KEY_LEN_WSALT, /* cipher key length in octets */
        SRTP_NULL_AUTH,                 /* authentication func type    */
        0,                              /* auth key length in octets   */
        8,                              /* auth tag length in octets   */
        sec_serv_conf_and_auth          /* security services flag      */
    },
    {
        /* SRTCP policy */
        SRTP_AES_GCM_128,               /* cipher type                 */
        SRTP_AES_GCM_128_KEY_LEN_WSALT, /* cipher key length in octets */
        SRTP_NULL_AUTH,                 /* authentication func type    */
        0,                              /* auth key length in octets   */
        8,                              /* auth tag length in octets   */
        sec_serv_auth                   /* security services flag      */
    },
    NULL,
    (srtp_master_key_t **)test_keys,
<<<<<<< HEAD
    2,                /* indicates the number of Master keys          */
    true,             /* no mki */
    TEST_MKI_ID_SIZE, /* mki size */
    128,              /* replay window size                           */
    0,                /* retransmission not allowed                   */
    NULL,             /* no encrypted extension headers               */
    0,                /* list of encrypted extension headers is empty */
=======
    2,    /* indicates the number of Master keys          */
    NULL, /* indicates that EKT is not in use             */
    128,  /* replay window size                           */
    0,    /* retransmission not allowed                   */
    NULL, /* no encrypted extension headers               */
    0,    /* list of encrypted extension headers is empty */
    0,
>>>>>>> 90d2345b
    NULL
};

const srtp_policy_t aes256_gcm_8_policy = {
    { ssrc_any_outbound, 0 }, /* SSRC */
    {
        /* SRTP policy */
        SRTP_AES_GCM_256,               /* cipher type                 */
        SRTP_AES_GCM_256_KEY_LEN_WSALT, /* cipher key length in octets */
        SRTP_NULL_AUTH,                 /* authentication func type    */
        0,                              /* auth key length in octets   */
        8,                              /* auth tag length in octets   */
        sec_serv_conf_and_auth          /* security services flag      */
    },
    {
        /* SRTCP policy */
        SRTP_AES_GCM_256,               /* cipher type                 */
        SRTP_AES_GCM_256_KEY_LEN_WSALT, /* cipher key length in octets */
        SRTP_NULL_AUTH,                 /* authentication func type    */
        0,                              /* auth key length in octets   */
        8,                              /* auth tag length in octets   */
        sec_serv_conf_and_auth          /* security services flag      */
    },
    NULL,
    (srtp_master_key_t **)test_keys,
<<<<<<< HEAD
    2,                /* indicates the number of Master keys          */
    true,             /* no mki */
    TEST_MKI_ID_SIZE, /* mki size */
    128,              /* replay window size                           */
    0,                /* retransmission not allowed                   */
    NULL,             /* no encrypted extension headers               */
    0,                /* list of encrypted extension headers is empty */
=======
    2,    /* indicates the number of Master keys          */
    NULL, /* indicates that EKT is not in use             */
    128,  /* replay window size                           */
    0,    /* retransmission not allowed                   */
    NULL, /* no encrypted extension headers               */
    0,    /* list of encrypted extension headers is empty */
    0,
>>>>>>> 90d2345b
    NULL
};

const srtp_policy_t aes256_gcm_8_cauth_policy = {
    { ssrc_any_outbound, 0 }, /* SSRC */
    {
        /* SRTP policy */
        SRTP_AES_GCM_256,               /* cipher type                 */
        SRTP_AES_GCM_256_KEY_LEN_WSALT, /* cipher key length in octets */
        SRTP_NULL_AUTH,                 /* authentication func type    */
        0,                              /* auth key length in octets   */
        8,                              /* auth tag length in octets   */
        sec_serv_conf_and_auth          /* security services flag      */
    },
    {
        /* SRTCP policy */
        SRTP_AES_GCM_256,               /* cipher type                 */
        SRTP_AES_GCM_256_KEY_LEN_WSALT, /* cipher key length in octets */
        SRTP_NULL_AUTH,                 /* authentication func type    */
        0,                              /* auth key length in octets   */
        8,                              /* auth tag length in octets   */
        sec_serv_auth                   /* security services flag      */
    },
    NULL,
    (srtp_master_key_t **)test_keys,
<<<<<<< HEAD
    2,                /* indicates the number of Master keys          */
    true,             /* no mki */
    TEST_MKI_ID_SIZE, /* mki size */
    128,              /* replay window size                           */
    0,                /* retransmission not allowed                   */
    NULL,             /* no encrypted extension headers               */
    0,                /* list of encrypted extension headers is empty */
=======
    2,    /* indicates the number of Master keys          */
    NULL, /* indicates that EKT is not in use             */
    128,  /* replay window size                           */
    0,    /* retransmission not allowed                   */
    NULL, /* no encrypted extension headers               */
    0,    /* list of encrypted extension headers is empty */
    0,
>>>>>>> 90d2345b
    NULL
};
#endif

const srtp_policy_t null_policy = {
    { ssrc_any_outbound, 0 }, /* SSRC */
    {
        SRTP_NULL_CIPHER,               /* cipher type                 */
        SRTP_AES_GCM_256_KEY_LEN_WSALT, /* cipher key length in octets */
        SRTP_NULL_AUTH,                 /* authentication func type    */
        0,                              /* auth key length in octets   */
        0,                              /* auth tag length in octets   */
        sec_serv_none                   /* security services flag      */
    },
    {
        SRTP_NULL_CIPHER,               /* cipher type                 */
        SRTP_AES_GCM_256_KEY_LEN_WSALT, /* cipher key length in octets */
        SRTP_NULL_AUTH,                 /* authentication func type    */
        0,                              /* auth key length in octets   */
        0,                              /* auth tag length in octets   */
        sec_serv_none                   /* security services flag      */
    },
    NULL,
    (srtp_master_key_t **)test_keys,
<<<<<<< HEAD
    2,                /* indicates the number of Master keys          */
    true,             /* no mki */
    TEST_MKI_ID_SIZE, /* mki size */
    128,              /* replay window size                           */
    0,                /* retransmission not allowed                   */
    NULL,             /* no encrypted extension headers               */
    0,                /* list of encrypted extension headers is empty */
=======
    2,    /* indicates the number of Master keys          */
    NULL, /* indicates that EKT is not in use             */
    128,  /* replay window size                           */
    0,    /* retransmission not allowed                   */
    NULL, /* no encrypted extension headers               */
    0,    /* list of encrypted extension headers is empty */
    0,
>>>>>>> 90d2345b
    NULL
};

// clang-format off
uint8_t test_256_key[46] = {
    0xf0, 0xf0, 0x49, 0x14, 0xb5, 0x13, 0xf2, 0x76,
    0x3a, 0x1b, 0x1f, 0xa1, 0x30, 0xf1, 0x0e, 0x29,
    0x98, 0xf6, 0xf6, 0xe4, 0x3e, 0x43, 0x09, 0xd1,
    0xe6, 0x22, 0xa0, 0xe3, 0x32, 0xb9, 0xf1, 0xb6,

    0x3b, 0x04, 0x80, 0x3d, 0xe5, 0x1e, 0xe7, 0xc9,
    0x64, 0x23, 0xab, 0x5b, 0x78, 0xd2
};

uint8_t test_256_key_2[46] = {
    0xe1, 0xf9, 0x7a, 0x0d, 0x3e, 0x01, 0x8b, 0xe0,
    0xd6, 0x4f, 0xa3, 0x2c, 0x06, 0xde, 0x41, 0x39,
    0x0e, 0xc6, 0x75, 0xad, 0x49, 0x8a, 0xfe, 0xeb,
    0xb6, 0x96, 0x0b, 0x3a, 0xab, 0xe6, 0xc1, 0x73,
    0x3b, 0x04, 0x80, 0x3d, 0xe5, 0x1e, 0xe7, 0xc9,
    0x64, 0x23, 0xab, 0x5b, 0x78, 0xd2
};

srtp_master_key_t master_256_key_1 = {
    test_256_key,
    test_mki_id
};

srtp_master_key_t master_256_key_2 = {
    test_256_key_2,
    test_mki_id_2
};

srtp_master_key_t *test_256_keys[2] = {
    &master_key_1,
    &master_key_2
};
// clang-format on

const srtp_policy_t aes_256_hmac_policy = {
    { ssrc_any_outbound, 0 }, /* SSRC */
    {
        /* SRTP policy */
        SRTP_AES_ICM_256,               /* cipher type                 */
        SRTP_AES_ICM_256_KEY_LEN_WSALT, /* cipher key length in octets */
        SRTP_HMAC_SHA1,                 /* authentication func type    */
        20,                             /* auth key length in octets   */
        10,                             /* auth tag length in octets   */
        sec_serv_conf_and_auth          /* security services flag      */
    },
    {
        /* SRTCP policy */
        SRTP_AES_ICM_256,               /* cipher type                 */
        SRTP_AES_ICM_256_KEY_LEN_WSALT, /* cipher key length in octets */
        SRTP_HMAC_SHA1,                 /* authentication func type    */
        20,                             /* auth key length in octets   */
        10,                             /* auth tag length in octets   */
        sec_serv_conf_and_auth          /* security services flag      */
    },
    NULL,
    (srtp_master_key_t **)test_256_keys,
<<<<<<< HEAD
    2,                /* indicates the number of Master keys          */
    true,             /* no mki */
    TEST_MKI_ID_SIZE, /* mki size */
    128,              /* replay window size                           */
    0,                /* retransmission not allowed                   */
    NULL,             /* no encrypted extension headers               */
    0,                /* list of encrypted extension headers is empty */
=======
    2,    /* indicates the number of Master keys          */
    NULL, /* indicates that EKT is not in use             */
    128,  /* replay window size                           */
    0,    /* retransmission not allowed                   */
    NULL, /* no encrypted extension headers               */
    0,    /* list of encrypted extension headers is empty */
    0,
>>>>>>> 90d2345b
    NULL
};

const srtp_policy_t hmac_only_with_no_master_key = {
    { ssrc_any_outbound, 0 }, /* SSRC */
    {
        SRTP_NULL_CIPHER, /* cipher type                 */
        0,                /* cipher key length in octets */
        SRTP_HMAC_SHA1,   /* authentication func type    */
        20,               /* auth key length in octets   */
        4,                /* auth tag length in octets   */
        sec_serv_auth     /* security services flag      */
    },
    {
        SRTP_NULL_CIPHER, /* cipher type                 */
        0,                /* cipher key length in octets */
        SRTP_HMAC_SHA1,   /* authentication func type    */
        20,               /* auth key length in octets   */
        4,                /* auth tag length in octets   */
        sec_serv_auth     /* security services flag      */
    },
    NULL,
<<<<<<< HEAD
    NULL,  /* no master keys*/
    0,     /* indicates the number of Master keys          */
    false, /* no mki */
    0,     /* mki size */
    128,   /* replay window size                           */
    false, /* retransmission not allowed                   */
    NULL,  /* no encrypted extension headers               */
    0,     /* list of encrypted extension headers is empty */
=======
    (srtp_master_key_t **)test_keys,
    2,                /* indicates the number of Master keys          */
    &ekt_test_policy, /* requests deprecated EKT functionality        */
    128,              /* replay window size                           */
    0,                /* retransmission not allowed                   */
    NULL,             /* no encrypted extension headers               */
    0,                /* list of encrypted extension headers is empty */
    0,
>>>>>>> 90d2345b
    NULL
};

/*
 * an array of pointers to the policies listed above
 *
 * This array is used to test various aspects of libSRTP for
 * different cryptographic policies.  The order of the elements
 * matters - the timing test generates output that can be used
 * in a plot (see the gnuplot script file 'timing').  If you
 * add to this list, you should do it at the end.
 */

// clang-format off
const srtp_policy_t *policy_array[] = {
    &hmac_only_policy,
    &aes_only_policy,
    &default_policy,
#ifdef GCM
    &aes128_gcm_8_policy,
    &aes128_gcm_8_cauth_policy,
    &aes256_gcm_8_policy,
    &aes256_gcm_8_cauth_policy,
#endif
    &null_policy,
    &aes_256_hmac_policy,
    NULL
};
// clang-format on

// clang-format off
const srtp_policy_t *invalid_policy_array[] = {
<<<<<<< HEAD
    &hmac_only_with_no_master_key,
=======
    &hmac_only_with_ekt_policy,
    0,
>>>>>>> 90d2345b
    NULL
};
// clang-format on

const srtp_policy_t wildcard_policy = {
    { ssrc_any_outbound, 0 }, /* SSRC */
    {
        /* SRTP policy */
        SRTP_AES_ICM_128,               /* cipher type                 */
        SRTP_AES_ICM_128_KEY_LEN_WSALT, /* cipher key length in octets */
        SRTP_HMAC_SHA1,                 /* authentication func type    */
        16,                             /* auth key length in octets   */
        10,                             /* auth tag length in octets   */
        sec_serv_conf_and_auth          /* security services flag      */
    },
    {
        /* SRTCP policy */
        SRTP_AES_ICM_128,               /* cipher type                 */
        SRTP_AES_ICM_128_KEY_LEN_WSALT, /* cipher key length in octets */
        SRTP_HMAC_SHA1,                 /* authentication func type    */
        16,                             /* auth key length in octets   */
        10,                             /* auth tag length in octets   */
        sec_serv_conf_and_auth          /* security services flag      */
    },
    test_key,
    NULL,
    0,
<<<<<<< HEAD
    false, /* no mki */
    0,     /* mki size */
    128,   /* replay window size                           */
    0,     /* retransmission not allowed                   */
    NULL,  /* no encrypted extension headers               */
    0,     /* list of encrypted extension headers is empty */
=======
    NULL,
    128,  /* replay window size                           */
    0,    /* retransmission not allowed                   */
    NULL, /* no encrypted extension headers               */
    0,    /* list of encrypted extension headers is empty */
    0,
>>>>>>> 90d2345b
    NULL
};

static srtp_stream_t stream_list_test_create_stream(uint32_t ssrc)
{
    srtp_stream_t stream = malloc(sizeof(srtp_stream_ctx_t));
    stream->ssrc = ssrc;
    return stream;
}

static void stream_list_test_free_stream(srtp_stream_t stream)
{
    free(stream);
}

bool stream_list_test_count_cb(srtp_stream_t stream, void *data)
{
    size_t *count = (size_t *)data;
    (*count)++;
    (void)stream;
    return true;
}

struct remove_one_data {
    uint32_t ssrc;
    srtp_stream_list_t list;
};

bool stream_list_test_remove_one_cb(srtp_stream_t stream, void *data)
{
    struct remove_one_data *d = (struct remove_one_data *)data;
    if (stream->ssrc == d->ssrc) {
        srtp_stream_list_remove(d->list, stream);
        stream_list_test_free_stream(stream);
        return false;
    }
    return true;
}

bool stream_list_test_remove_all_cb(srtp_stream_t stream, void *data)
{
    srtp_stream_list_t *list = (srtp_stream_list_t *)data;
    srtp_stream_list_remove(*list, stream);
    stream_list_test_free_stream(stream);
    return true;
}

srtp_err_status_t srtp_stream_list_test(void)
{
    srtp_stream_list_t list;

    if (srtp_stream_list_alloc(&list)) {
        return srtp_err_status_fail;
    }

    /* add 4 streams */
    if (srtp_stream_list_insert(list, stream_list_test_create_stream(1))) {
        return srtp_err_status_fail;
    }
    if (srtp_stream_list_insert(list, stream_list_test_create_stream(2))) {
        return srtp_err_status_fail;
    }
    if (srtp_stream_list_insert(list, stream_list_test_create_stream(3))) {
        return srtp_err_status_fail;
    }
    if (srtp_stream_list_insert(list, stream_list_test_create_stream(4))) {
        return srtp_err_status_fail;
    }

    /* find */
    if (srtp_stream_list_get(list, 3) == NULL) {
        return srtp_err_status_fail;
    }
    if (srtp_stream_list_get(list, 1) == NULL) {
        return srtp_err_status_fail;
    }
    if (srtp_stream_list_get(list, 2) == NULL) {
        return srtp_err_status_fail;
    }
    if (srtp_stream_list_get(list, 4) == NULL) {
        return srtp_err_status_fail;
    }

    /* find not in list */
    if (srtp_stream_list_get(list, 5)) {
        return srtp_err_status_fail;
    }

    /* for each */
    size_t count = 0;
    srtp_stream_list_for_each(list, stream_list_test_count_cb, &count);
    if (count != 4) {
        return srtp_err_status_fail;
    }

    /* remove */
    srtp_stream_t stream = srtp_stream_list_get(list, 3);
    if (stream == NULL) {
        return srtp_err_status_fail;
    }
    srtp_stream_list_remove(list, stream);
    stream_list_test_free_stream(stream);

    /* find after remove */
    if (srtp_stream_list_get(list, 3)) {
        return srtp_err_status_fail;
    }

    /* recount */
    count = 0;
    srtp_stream_list_for_each(list, stream_list_test_count_cb, &count);
    if (count != 3) {
        return srtp_err_status_fail;
    }

    /* remove one in for each */
    struct remove_one_data data = { 2, list };
    srtp_stream_list_for_each(list, stream_list_test_remove_one_cb, &data);

    /* find after remove */
    if (srtp_stream_list_get(list, 2)) {
        return srtp_err_status_fail;
    }

    /* recount */
    count = 0;
    srtp_stream_list_for_each(list, stream_list_test_count_cb, &count);
    if (count != 2) {
        return srtp_err_status_fail;
    }

    /* destroy non empty list */
    if (srtp_stream_list_dealloc(list) == srtp_err_status_ok) {
        return srtp_err_status_fail;
    }

    /* remove all in for each */
    srtp_stream_list_for_each(list, stream_list_test_remove_all_cb, &list);

    /* recount */
    count = 0;
    srtp_stream_list_for_each(list, stream_list_test_count_cb, &count);
    if (count != 0) {
        return srtp_err_status_fail;
    }

    /* destroy empty list */
    if (srtp_stream_list_dealloc(list)) {
        return srtp_err_status_fail;
    }

    return srtp_err_status_ok;
}

#ifdef SRTP_USE_TEST_STREAM_LIST

/*
 * A srtp_stream_list_ctx_t implementation using a single linked list
 * that does not use the internal next / prev fields.
 */

struct test_list_node {
    srtp_stream_t stream;
    struct test_list_node *next;
};
struct srtp_stream_list_ctx_t_ {
    struct test_list_node *head;
};

srtp_err_status_t srtp_stream_list_alloc(srtp_stream_list_t *list_ptr)
{
    struct srtp_stream_list_ctx_t_ *l =
        malloc(sizeof(struct srtp_stream_list_ctx_t_));
    l->head = NULL;
    *list_ptr = l;
    return srtp_err_status_ok;
}

srtp_err_status_t srtp_stream_list_dealloc(srtp_stream_list_t list)
{
    struct test_list_node *node = list->head;
    if (node) {
        return srtp_err_status_fail;
    }
    free(list);

    return srtp_err_status_ok;
}

srtp_err_status_t srtp_stream_list_insert(srtp_stream_list_t list,
                                          srtp_stream_t stream)
{
    struct test_list_node *node = malloc(sizeof(struct test_list_node));
    node->stream = stream;
    node->next = list->head;
    list->head = node;

    return srtp_err_status_ok;
}

srtp_stream_t srtp_stream_list_get(srtp_stream_list_t list, uint32_t ssrc)
{
    struct test_list_node *node = list->head;
    while (node != NULL) {
        if (node->stream->ssrc == ssrc) {
            return node->stream;
        }
        node = node->next;
    }
    return NULL;
}

void srtp_stream_list_remove(srtp_stream_list_t list, srtp_stream_t stream)
{
    struct test_list_node **node = &(list->head);
    while ((*node) != NULL) {
        if ((*node)->stream->ssrc == stream->ssrc) {
            struct test_list_node *tmp = (*node);
            (*node) = tmp->next;
            free(tmp);
            return;
        }
        node = &(*node)->next;
    }
}

void srtp_stream_list_for_each(srtp_stream_list_t list,
                               bool (*callback)(srtp_stream_t, void *),
                               void *data)
{
    struct test_list_node *node = list->head;
    while (node != NULL) {
        struct test_list_node *tmp = node;
        node = node->next;
        if (!callback(tmp->stream, data)) {
            break;
        }
    }
}

#endif<|MERGE_RESOLUTION|>--- conflicted
+++ resolved
@@ -62,13 +62,11 @@
 
 srtp_err_status_t srtp_validate(void);
 
-<<<<<<< HEAD
 srtp_err_status_t srtp_validate_mki(void);
 
 srtp_err_status_t srtp_validate_null(void);
-=======
+
 srtp_err_status_t srtp_validate_cryptex(void);
->>>>>>> 90d2345b
 
 #ifdef GCM
 srtp_err_status_t srtp_validate_gcm(void);
@@ -691,7 +689,6 @@
          * that this test only covers the default policy
          */
         printf("testing srtp_protect and srtp_unprotect against "
-<<<<<<< HEAD
                "reference packet using mki\n");
         if (srtp_validate_mki() == srtp_err_status_ok) {
             printf("passed\n\n");
@@ -703,15 +700,22 @@
         printf("testing srtp_protect and srtp_unprotect against "
                "reference packet using null cipher and HMAC\n");
         if (srtp_validate_null() == srtp_err_status_ok) {
-=======
-               "reference cryptex packet\n");
-        if (srtp_validate_cryptex() == srtp_err_status_ok) {
->>>>>>> 90d2345b
             printf("passed\n\n");
         } else {
             printf("failed\n");
             exit(1);
         }
+
+#if 0
+        printf("testing srtp_protect and srtp_unprotect against "
+               "reference cryptex packet\n");
+        if (srtp_validate_cryptex() == srtp_err_status_ok) {
+            printf("passed\n\n");
+        } else {
+            printf("failed\n");
+            exit(1);
+        }
+#endif
 
 #ifdef GCM
         printf("testing srtp_protect and srtp_unprotect against "
@@ -723,6 +727,7 @@
             exit(1);
         }
 
+#if 0
         printf("testing srtp_protect and srtp_unprotect against "
                "reference cryptex packet using GCM\n");
         if (srtp_validate_gcm_cryptex() == srtp_err_status_ok) {
@@ -731,6 +736,7 @@
             printf("failed\n");
             exit(1);
         }
+#endif
 #endif
 
         printf("testing srtp_protect and srtp_unprotect against "
@@ -2386,305 +2392,6 @@
     return srtp_err_status_ok;
 }
 
-<<<<<<< HEAD
-=======
-/*
- * srtp_validate_cryptex() verifies the correctness of libsrtp by comparing
- * some computed packets against some pre-computed reference values.
- * These packets were made with the default SRTP policy.
- */
-srtp_err_status_t srtp_validate_cryptex()
-{
-    // clang-format off
-    /* Plaintext packet with 1-byte header extension */
-    const char *srtp_1bytehdrext_ref =
-        "900f1235"
-        "decafbad"
-        "cafebabe"
-        "bede0001"
-        "51000200"
-        "abababab"
-        "abababab"
-        "abababab"
-        "abababab";
-    
-    /* AES-CTR/HMAC-SHA1 Ciphertext packet with 1-byte header extension */
-    const char *srtp_1bytehdrext_cryptex =
-        "900f1235"
-        "decafbad"
-        "cafebabe"
-        "c0de0001"
-        "eb923652"
-        "51c3e036"
-        "f8de27e9"
-        "c27ee3e0"
-        "b4651d9f"
-        "bc4218a7"
-        "0244522f"
-        "34a5";
-    
-    /* Plaintext packet with 2-byte header extension */
-    const char *srtp_2bytehdrext_ref =
-        "900f1236"
-        "decafbad"
-        "cafebabe"
-        "10000001"
-        "05020002"
-        "abababab"
-        "abababab"
-        "abababab"
-        "abababab";
-    
-    /* AES-CTR/HMAC-SHA1 Ciphertext packet with 2-byte header extension */
-    const char *srtp_2bytehdrext_cryptex = 
-        "900f1236"
-        "decafbad"
-        "cafebabe"
-        "c2de0001"
-        "4ed9cc4e"
-        "6a712b30"
-        "96c5ca77"
-        "339d4204"
-        "ce0d7739"
-        "6cab6958"
-        "5fbce381"
-        "94a5";
-        
-    /* Plaintext packet with 1-byte header extension and CSRC fields. */
-    const char *srtp_1bytehdrext_cc_ref =
-        "920f1238"
-        "decafbad"
-        "cafebabe"
-        "0001e240"
-        "0000b26e"
-        "bede0001"
-        "51000200"
-        "abababab"
-        "abababab"
-        "abababab"
-        "abababab";
-    
-    const char *srtp_1bytehdrext_cc_cryptex =
-        "920f1238"
-        "decafbad"
-        "cafebabe"
-        "8bb6e12b"
-        "5cff16dd"
-        "c0de0001"
-        "92838c8c"
-        "09e58393"
-        "e1de3a9a"
-        "74734d67"
-        "45671338"
-        "c3acf11d"
-        "a2df8423"
-        "bee0";
-    
-    /* Plaintext packet with 2-byte header extension and CSRC fields. */
-    const char *srtp_2bytehdrext_cc_ref =
-        "920f1239"
-        "decafbad"
-        "cafebabe"
-        "0001e240"
-        "0000b26e"
-        "10000001"
-        "05020002"
-        "abababab"
-        "abababab"
-        "abababab"
-        "abababab";
-    
-    const char *srtp_2bytehdrext_cc_cryptex =
-        "920f1239" 
-        "decafbad"
-        "cafebabe"
-        "f70e513e"
-        "b90b9b25"
-        "c2de0001"
-        "bbed4848"
-        "faa64466"
-        "5f3d7f34" 
-        "125914e9"
-        "f4d0ae92"
-        "3c6f479b"
-        "95a0f7b5"
-        "3133";
-    
-    /* Plaintext packet with empty 1-byte header extension and CSRC fields. */
-    const char *srtp_1byte_empty_hdrext_cc_ref =
-        "920f123a"
-        "decafbad"
-        "cafebabe"
-        "0001e240"
-        "0000b26e"
-        "bede0000"
-        "abababab"
-        "abababab"
-        "abababab"
-        "abababab";
-    
-    const char *srtp_1byte_empty_hdrext_cc_cryptex =
-        "920f123a"
-        "decafbad"
-        "cafebabe"
-        "7130b6ab"
-        "fe2ab0e3"
-        "c0de0000"
-        "e3d9f64b"
-        "25c9e74c"
-        "b4cf8e43"
-        "fb92e378"
-        "1c2c0cea"
-        "b6b3a499"
-        "a14c";
-    
-    /* Plaintext packet with empty 2-byte header extension and CSRC fields. */
-    const char *srtp_2byte_empty_hdrext_cc_ref =
-        "920f123b"
-        "decafbad"
-        "cafebabe"
-        "0001e240"
-        "0000b26e"
-        "10000000"
-        "abababab"
-        "abababab"
-        "abababab"
-        "abababab";
-    
-    const char *srtp_2byte_empty_hdrext_cc_cryptex =
-        "920f123b"
-        "decafbad"
-        "cafebabe"
-        "cbf24c12"
-        "4330e1c8"
-        "c2de0000"
-        "599dd45b"
-        "c9d687b6"
-        "03e8b59d"
-        "771fd38e"
-        "88b170e0"
-        "cd31e125"
-        "eabe";
-
-    // clang-format on
-
-    struct test_vectors_t vectors[6] = {
-        { "Plaintext packet with 1-byte header extension", srtp_1bytehdrext_ref,
-          srtp_1bytehdrext_cryptex },
-        { "Plaintext packet with 2-byte header extension", srtp_2bytehdrext_ref,
-          srtp_2bytehdrext_cryptex },
-        { "Plaintext packet with 1-byte header extension and CSRC fields",
-          srtp_1bytehdrext_cc_ref, srtp_1bytehdrext_cc_cryptex },
-        { "Plaintext packet with 2-byte header extension and CSRC fields",
-          srtp_2bytehdrext_cc_ref, srtp_2bytehdrext_cc_cryptex },
-        { "Plaintext packet with empty 1-byte header extension and CSRC fields",
-          srtp_1byte_empty_hdrext_cc_ref, srtp_1byte_empty_hdrext_cc_cryptex },
-        { "Plaintext packet with empty 2-byte header extension and CSRC fields",
-          srtp_2byte_empty_hdrext_cc_ref, srtp_2byte_empty_hdrext_cc_cryptex },
-    };
-
-    srtp_t srtp_snd, srtp_recv;
-    srtp_err_status_t status;
-    int len, ref_len, enc_len;
-    srtp_policy_t policy;
-
-    /*
-     * create a session with a single stream using the default srtp
-     * policy and with the SSRC value 0xcafebabe
-     */
-    memset(&policy, 0, sizeof(policy));
-    srtp_crypto_policy_set_rtp_default(&policy.rtp);
-    srtp_crypto_policy_set_rtcp_default(&policy.rtcp);
-    policy.ssrc.type = ssrc_specific;
-    policy.ssrc.value = 0xcafebabe;
-    policy.key = test_key;
-    policy.deprecated_ekt = NULL;
-    policy.window_size = 128;
-    policy.allow_repeat_tx = 0;
-    policy.use_cryptex = 1;
-    policy.next = NULL;
-
-    status = srtp_create(&srtp_snd, &policy);
-    if (status) {
-        return status;
-    }
-
-    for (int i = 0; i < 6; ++i) {
-        uint8_t packet[1400];
-        uint8_t reference[1400];
-        uint8_t ciphertext[1400];
-
-        /* Initialize reference test vectors */
-        ref_len =
-            hex_string_to_octet_string((char *)reference, vectors[i].plaintext,
-                                       sizeof(reference)) /
-            2;
-        enc_len = hex_string_to_octet_string((char *)ciphertext,
-                                             vectors[i].ciphertext,
-                                             sizeof(ciphertext)) /
-                  2;
-
-        /* Initialize test packet */
-        len = ref_len;
-        memcpy(packet, reference, len);
-        printf("%s\n", vectors[i].name);
-        /*
-         * protect plaintext, then compare with ciphertext
-         */
-        debug_print(mod_driver, "test vector: %s\n", vectors[i].name);
-
-        status = srtp_protect(srtp_snd, packet, &len);
-        if (status || (len != enc_len)) {
-            return srtp_err_status_fail;
-        }
-
-        debug_print(mod_driver, "ciphertext:\n  %s",
-                    octet_string_hex_string(packet, len));
-        debug_print(mod_driver, "ciphertext reference:\n  %s",
-                    octet_string_hex_string(ciphertext, len));
-
-        if (srtp_octet_string_is_eq(packet, ciphertext, len)) {
-            return srtp_err_status_fail;
-        }
-
-        /*
-         * create a receiver session context comparable to the one created
-         * above - we need to do this so that the replay checking doesn't
-         * complain
-         */
-        status = srtp_create(&srtp_recv, &policy);
-        if (status) {
-            return status;
-        }
-
-        /*
-         * unprotect ciphertext, then compare with plaintext
-         */
-        status = srtp_unprotect(srtp_recv, packet, &len);
-        if (status || (len != ref_len)) {
-            return status;
-        }
-
-        if (srtp_octet_string_is_eq(packet, reference, len)) {
-            return srtp_err_status_fail;
-        }
-
-        status = srtp_dealloc(srtp_recv);
-        if (status) {
-            return status;
-        }
-    }
-
-    status = srtp_dealloc(srtp_snd);
-    if (status) {
-        return status;
-    }
-
-    return srtp_err_status_ok;
-}
-
-#ifdef GCM
->>>>>>> 90d2345b
 /*
  * srtp_validate_mki() verifies the correctness of libsrtp by comparing
  * some computed packets against some pre-computed reference values.
@@ -2860,319 +2567,6 @@
 
     return srtp_err_status_ok;
 }
-<<<<<<< HEAD
-=======
-
-/*
- * srtp_validate_gcm() verifies the correctness of libsrtp by comparing
- * an computed packet against the known ciphertext for the plaintext.
- */
-srtp_err_status_t srtp_validate_gcm_cryptex()
-{
-    // clang-format off
-    unsigned char test_key_gcm[28] = {
-        0x00, 0x01, 0x02, 0x03, 0x04, 0x05, 0x06, 0x07,
-        0x08, 0x09, 0x0a, 0x0b, 0x0c, 0x0d, 0x0e, 0x0f,
-        0xa0, 0xa1, 0xa2, 0xa3, 0xa4, 0xa5, 0xa6, 0xa7,
-        0xa8, 0xa9, 0xaa, 0xab
-    };
-    
-    /* Plaintext packet with 1-byte header extension */
-    const char *srtp_1bytehdrext_ref =
-        "900f1235"
-        "decafbad"
-        "cafebabe"
-        "bede0001"
-        "51000200"
-        "abababab"
-        "abababab"
-        "abababab"
-        "abababab";
-    
-    /* GCM Ciphertext packet with 1-byte header extension */
-    const char *srtp_1bytehdrext_cryptex_gcm =
-        "900f1235"
-        "decafbad"
-        "cafebabe"
-        "c0de0001"
-        "39972dc9"
-        "572c4d99"
-        "e8fc355d"
-        "e743fb2e"
-        "94f9d8ff"
-        "54e72f41"
-        "93bbc5c7"
-        "4ffab0fa"
-        "9fa0fbeb";
-    
-    /* Plaintext packet with 2-byte header extension */
-    const char *srtp_2bytehdrext_ref =
-        "900f1236"
-        "decafbad"
-        "cafebabe"
-        "10000001"
-        "05020002"
-        "abababab"
-        "abababab"
-        "abababab"
-        "abababab";
-
-    /* GCM Ciphertext packet with 2-byte header extension */
-    const char *srtp_2bytehdrext_cryptex_gcm =
-        "900f1236"
-        "decafbad"
-        "cafebabe"
-        "c2de0001"
-        "bb75a4c5"
-        "45cd1f41"
-        "3bdb7daa"
-        "2b1e3263"
-        "de313667"
-        "c9632490"
-        "81b35a65"
-        "f5cb6c88"
-        "b394235f";
-
-    /* Plaintext packet with 1-byte header extension and CSRC fields. */
-    const char *srtp_1bytehdrext_cc_ref =
-        "920f1238"
-        "decafbad"
-        "cafebabe"
-        "0001e240"
-        "0000b26e"
-        "bede0001"
-        "51000200"
-        "abababab"
-        "abababab"
-        "abababab"
-        "abababab";
- 
-    const char *srtp_1bytehdrext_cc_cryptex_gcm =
-    "920f1238decafbad"
-        "cafebabe"
-        "63bbccc4"
-        "a7f695c4"
-        "c0de0001"
-        "8ad7c71f"
-        "ac70a80c"
-        "92866b4c"
-        "6ba98546"
-        "ef913586"
-        "e95ffaaf"
-        "fe956885"
-        "bb0647a8"
-        "bc094ac8";
-    
-
-    /* Plaintext packet with 2-byte header extension and CSRC fields. */
-    const char *srtp_2bytehdrext_cc_ref =
-        "920f1239"
-        "decafbad"
-        "cafebabe"
-        "0001e240"
-        "0000b26e"
-        "10000001"
-        "05020002"
-        "abababab"
-        "abababab"
-        "abababab"
-        "abababab";
-    
-    const char *srtp_2bytehdrext_cc_cryptex_gcm =
-        "920f1239"
-        "decafbad"
-        "cafebabe"
-        "3680524f"
-        "8d312b00"
-        "c2de0001"
-        "c78d1200"
-        "38422bc1"
-        "11a7187a"
-        "18246f98"
-        "0c059cc6"
-        "bc9df8b6"
-        "26394eca"
-        "344e4b05"
-        "d80fea83";
-    
-    /* Plaintext packet with empty 1-byte header extension and CSRC fields. */
-    const char *srtp_1byte_empty_hdrext_cc_ref =
-        "920f123a"
-        "decafbad"
-        "cafebabe"
-        "0001e240"
-        "0000b26e"
-        "bede0000"
-        "abababab"
-        "abababab"
-        "abababab"
-        "abababab";
-    
-    const char *srtp_1byte_empty_hdrext_cc_cryptex_gcm =
-        "920f123a"
-        "decafbad"
-        "cafebabe"
-        "15b6bb43"
-        "37906fff"
-        "c0de0000"
-        "b7b96453"
-        "7a2b03ab"
-        "7ba5389c"
-        "e9331712"
-        "6b5d974d"
-        "f30c6884"
-        "dcb651c5"
-        "e120c1da";
-    
-    /* Plaintext packet with empty 2-byte header extension and CSRC fields. */
-    const char *srtp_2byte_empty_hdrext_cc_ref =
-        "920f123b"
-        "decafbad"
-        "cafebabe"
-        "0001e240"
-        "0000b26e"
-        "10000000"
-        "abababab"
-        "abababab"
-        "abababab"
-        "abababab";
-    
-    const char *srtp_2byte_empty_hdrext_cc_cryptex_gcm =
-        "920f123b"
-        "decafbad"
-        "cafebabe"
-        "dcb38c9e"
-        "48bf95f4"
-        "c2de0000"
-        "61ee432c"
-        "f9203170"
-        "76613258"
-        "d3ce4236"
-        "c06ac429"
-        "681ad084"
-        "13512dc9"
-        "8b5207d8";
-    // clang-format on
-
-    struct test_vectors_t vectors[6] = {
-        { "Plaintext packet with 1-byte header extension", srtp_1bytehdrext_ref,
-          srtp_1bytehdrext_cryptex_gcm },
-        { "Plaintext packet with 2-byte header extension", srtp_2bytehdrext_ref,
-          srtp_2bytehdrext_cryptex_gcm },
-        { "Plaintext packet with 1-byte header extension and CSRC fields",
-          srtp_1bytehdrext_cc_ref, srtp_1bytehdrext_cc_cryptex_gcm },
-        { "Plaintext packet with 2-byte header extension and CSRC fields",
-          srtp_2bytehdrext_cc_ref, srtp_2bytehdrext_cc_cryptex_gcm },
-        { "Plaintext packet with empty 1-byte header extension and CSRC fields",
-          srtp_1byte_empty_hdrext_cc_ref,
-          srtp_1byte_empty_hdrext_cc_cryptex_gcm },
-        { "Plaintext packet with empty 2-byte header extension and CSRC fields",
-          srtp_2byte_empty_hdrext_cc_ref,
-          srtp_2byte_empty_hdrext_cc_cryptex_gcm },
-    };
-
-    srtp_t srtp_snd, srtp_recv;
-    srtp_err_status_t status;
-    int len, ref_len, enc_len;
-    srtp_policy_t policy;
-
-    /*
-     * create a session with a single stream using the default srtp
-     * policy and with the SSRC value 0xcafebabe
-     */
-    memset(&policy, 0, sizeof(policy));
-    srtp_crypto_policy_set_aes_gcm_128_16_auth(&policy.rtp);
-    srtp_crypto_policy_set_aes_gcm_128_16_auth(&policy.rtcp);
-    policy.ssrc.type = ssrc_specific;
-    policy.ssrc.value = 0xcafebabe;
-    policy.key = test_key_gcm;
-    policy.deprecated_ekt = NULL;
-    policy.window_size = 128;
-    policy.allow_repeat_tx = 0;
-    policy.use_cryptex = 1;
-    policy.next = NULL;
-
-    status = srtp_create(&srtp_snd, &policy);
-    if (status) {
-        return status;
-    }
-
-    for (int i = 0; i < 6; ++i) {
-        uint8_t packet[1400];
-        uint8_t reference[1400];
-        uint8_t ciphertext[1400];
-
-        /* Initialize reference test vectors */
-        ref_len =
-            hex_string_to_octet_string((char *)reference, vectors[i].plaintext,
-                                       sizeof(reference)) /
-            2;
-        enc_len = hex_string_to_octet_string((char *)ciphertext,
-                                             vectors[i].ciphertext,
-                                             sizeof(ciphertext)) /
-                  2;
-
-        /* Initialize test packet */
-        len = ref_len;
-        memcpy(packet, reference, len);
-        printf("%s\n", vectors[i].name);
-        /*
-         * protect plaintext, then compare with ciphertext
-         */
-        debug_print(mod_driver, "test vector: %s\n", vectors[i].name);
-
-        status = srtp_protect(srtp_snd, packet, &len);
-        if (status || (len != enc_len)) {
-            return srtp_err_status_fail;
-        }
-
-        debug_print(mod_driver, "ciphertext:\n  %s",
-                    octet_string_hex_string(packet, len));
-        debug_print(mod_driver, "ciphertext reference:\n  %s",
-                    octet_string_hex_string(ciphertext, len));
-
-        if (srtp_octet_string_is_eq(packet, ciphertext, len)) {
-            return srtp_err_status_fail;
-        }
-
-        /*
-         * create a receiver session context comparable to the one created
-         * above - we need to do this so that the replay checking doesn't
-         * complain
-         */
-        status = srtp_create(&srtp_recv, &policy);
-        if (status) {
-            return status;
-        }
-
-        /*
-         * unprotect ciphertext, then compare with plaintext
-         */
-        status = srtp_unprotect(srtp_recv, packet, &len);
-        if (status || (len != ref_len)) {
-            return status;
-        }
-
-        if (srtp_octet_string_is_eq(packet, reference, len)) {
-            return srtp_err_status_fail;
-        }
-
-        status = srtp_dealloc(srtp_recv);
-        if (status) {
-            return status;
-        }
-    }
-
-    status = srtp_dealloc(srtp_snd);
-    if (status) {
-        return status;
-    }
-
-    return srtp_err_status_ok;
-}
-
-#endif
->>>>>>> 90d2345b
 
 /*
  * srtp_validate_null() verifies the correctness of libsrtp by comparing
@@ -3326,6 +2720,298 @@
     }
 
     status = srtp_dealloc(srtp_recv);
+    if (status) {
+        return status;
+    }
+
+    return srtp_err_status_ok;
+}
+
+/*
+ * srtp_validate_cryptex() verifies the correctness of libsrtp by comparing
+ * some computed packets against some pre-computed reference values.
+ * These packets were made with the default SRTP policy.
+ */
+srtp_err_status_t srtp_validate_cryptex()
+{
+    // clang-format off
+    /* Plaintext packet with 1-byte header extension */
+    const char *srtp_1bytehdrext_ref =
+        "900f1235"
+        "decafbad"
+        "cafebabe"
+        "bede0001"
+        "51000200"
+        "abababab"
+        "abababab"
+        "abababab"
+        "abababab";
+
+    /* AES-CTR/HMAC-SHA1 Ciphertext packet with 1-byte header extension */
+    const char *srtp_1bytehdrext_cryptex =
+        "900f1235"
+        "decafbad"
+        "cafebabe"
+        "c0de0001"
+        "eb923652"
+        "51c3e036"
+        "f8de27e9"
+        "c27ee3e0"
+        "b4651d9f"
+        "bc4218a7"
+        "0244522f"
+        "34a5";
+
+    /* Plaintext packet with 2-byte header extension */
+    const char *srtp_2bytehdrext_ref =
+        "900f1236"
+        "decafbad"
+        "cafebabe"
+        "10000001"
+        "05020002"
+        "abababab"
+        "abababab"
+        "abababab"
+        "abababab";
+
+    /* AES-CTR/HMAC-SHA1 Ciphertext packet with 2-byte header extension */
+    const char *srtp_2bytehdrext_cryptex =
+        "900f1236"
+        "decafbad"
+        "cafebabe"
+        "c2de0001"
+        "4ed9cc4e"
+        "6a712b30"
+        "96c5ca77"
+        "339d4204"
+        "ce0d7739"
+        "6cab6958"
+        "5fbce381"
+        "94a5";
+
+    /* Plaintext packet with 1-byte header extension and CSRC fields. */
+    const char *srtp_1bytehdrext_cc_ref =
+        "920f1238"
+        "decafbad"
+        "cafebabe"
+        "0001e240"
+        "0000b26e"
+        "bede0001"
+        "51000200"
+        "abababab"
+        "abababab"
+        "abababab"
+        "abababab";
+
+    const char *srtp_1bytehdrext_cc_cryptex =
+        "920f1238"
+        "decafbad"
+        "cafebabe"
+        "8bb6e12b"
+        "5cff16dd"
+        "c0de0001"
+        "92838c8c"
+        "09e58393"
+        "e1de3a9a"
+        "74734d67"
+        "45671338"
+        "c3acf11d"
+        "a2df8423"
+        "bee0";
+
+    /* Plaintext packet with 2-byte header extension and CSRC fields. */
+    const char *srtp_2bytehdrext_cc_ref =
+        "920f1239"
+        "decafbad"
+        "cafebabe"
+        "0001e240"
+        "0000b26e"
+        "10000001"
+        "05020002"
+        "abababab"
+        "abababab"
+        "abababab"
+        "abababab";
+
+    const char *srtp_2bytehdrext_cc_cryptex =
+        "920f1239"
+        "decafbad"
+        "cafebabe"
+        "f70e513e"
+        "b90b9b25"
+        "c2de0001"
+        "bbed4848"
+        "faa64466"
+        "5f3d7f34"
+        "125914e9"
+        "f4d0ae92"
+        "3c6f479b"
+        "95a0f7b5"
+        "3133";
+
+    /* Plaintext packet with empty 1-byte header extension and CSRC fields. */
+    const char *srtp_1byte_empty_hdrext_cc_ref =
+        "920f123a"
+        "decafbad"
+        "cafebabe"
+        "0001e240"
+        "0000b26e"
+        "bede0000"
+        "abababab"
+        "abababab"
+        "abababab"
+        "abababab";
+
+    const char *srtp_1byte_empty_hdrext_cc_cryptex =
+        "920f123a"
+        "decafbad"
+        "cafebabe"
+        "7130b6ab"
+        "fe2ab0e3"
+        "c0de0000"
+        "e3d9f64b"
+        "25c9e74c"
+        "b4cf8e43"
+        "fb92e378"
+        "1c2c0cea"
+        "b6b3a499"
+        "a14c";
+
+    /* Plaintext packet with empty 2-byte header extension and CSRC fields. */
+    const char *srtp_2byte_empty_hdrext_cc_ref =
+        "920f123b"
+        "decafbad"
+        "cafebabe"
+        "0001e240"
+        "0000b26e"
+        "10000000"
+        "abababab"
+        "abababab"
+        "abababab"
+        "abababab";
+
+    const char *srtp_2byte_empty_hdrext_cc_cryptex =
+        "920f123b"
+        "decafbad"
+        "cafebabe"
+        "cbf24c12"
+        "4330e1c8"
+        "c2de0000"
+        "599dd45b"
+        "c9d687b6"
+        "03e8b59d"
+        "771fd38e"
+        "88b170e0"
+        "cd31e125"
+        "eabe";
+
+    // clang-format on
+
+    struct test_vectors_t vectors[6] = {
+        { "Plaintext packet with 1-byte header extension", srtp_1bytehdrext_ref,
+          srtp_1bytehdrext_cryptex },
+        { "Plaintext packet with 2-byte header extension", srtp_2bytehdrext_ref,
+          srtp_2bytehdrext_cryptex },
+        { "Plaintext packet with 1-byte header extension and CSRC fields",
+          srtp_1bytehdrext_cc_ref, srtp_1bytehdrext_cc_cryptex },
+        { "Plaintext packet with 2-byte header extension and CSRC fields",
+          srtp_2bytehdrext_cc_ref, srtp_2bytehdrext_cc_cryptex },
+        { "Plaintext packet with empty 1-byte header extension and CSRC fields",
+          srtp_1byte_empty_hdrext_cc_ref, srtp_1byte_empty_hdrext_cc_cryptex },
+        { "Plaintext packet with empty 2-byte header extension and CSRC fields",
+          srtp_2byte_empty_hdrext_cc_ref, srtp_2byte_empty_hdrext_cc_cryptex },
+    };
+
+    srtp_t srtp_snd, srtp_recv;
+    srtp_err_status_t status;
+    size_t len, ref_len, enc_len;
+    srtp_policy_t policy;
+
+    /*
+     * create a session with a single stream using the default srtp
+     * policy and with the SSRC value 0xcafebabe
+     */
+    memset(&policy, 0, sizeof(policy));
+    srtp_crypto_policy_set_rtp_default(&policy.rtp);
+    srtp_crypto_policy_set_rtcp_default(&policy.rtcp);
+    policy.ssrc.type = ssrc_specific;
+    policy.ssrc.value = 0xcafebabe;
+    policy.key = test_key;
+    policy.window_size = 128;
+    policy.allow_repeat_tx = 0;
+    policy.use_cryptex = 1;
+    policy.next = NULL;
+
+    status = srtp_create(&srtp_snd, &policy);
+    if (status) {
+        return status;
+    }
+
+    for (int i = 0; i < 6; ++i) {
+        uint8_t packet[1400];
+        uint8_t reference[1400];
+        uint8_t ciphertext[1400];
+
+        /* Initialize reference test vectors */
+        ref_len = hex_string_to_octet_string(reference, vectors[i].plaintext,
+                                             sizeof(reference)) /
+                  2;
+        enc_len = hex_string_to_octet_string(ciphertext, vectors[i].ciphertext,
+                                             sizeof(ciphertext)) /
+                  2;
+
+        /* Initialize test packet */
+        len = ref_len;
+        memcpy(packet, reference, len);
+        printf("%s\n", vectors[i].name);
+        /*
+         * protect plaintext, then compare with ciphertext
+         */
+        debug_print(mod_driver, "test vector: %s\n", vectors[i].name);
+
+        status = call_srtp_protect(srtp_snd, packet, &len, 0);
+        if (status || (len != enc_len)) {
+            return srtp_err_status_fail;
+        }
+
+        debug_print(mod_driver, "ciphertext:\n  %s",
+                    octet_string_hex_string(packet, len));
+        debug_print(mod_driver, "ciphertext reference:\n  %s",
+                    octet_string_hex_string(ciphertext, len));
+
+        if (srtp_octet_string_equal(packet, ciphertext, len)) {
+            return srtp_err_status_fail;
+        }
+
+        /*
+         * create a receiver session context comparable to the one created
+         * above - we need to do this so that the replay checking doesn't
+         * complain
+         */
+        status = srtp_create(&srtp_recv, &policy);
+        if (status) {
+            return status;
+        }
+
+        /*
+         * unprotect ciphertext, then compare with plaintext
+         */
+        status = call_srtp_unprotect(srtp_recv, packet, &len);
+        if (status || (len != ref_len)) {
+            return status;
+        }
+
+        if (srtp_octet_string_equal(packet, reference, len)) {
+            return srtp_err_status_fail;
+        }
+
+        status = srtp_dealloc(srtp_recv);
+        if (status) {
+            return status;
+        }
+    }
+
+    status = srtp_dealloc(srtp_snd);
     if (status) {
         return status;
     }
@@ -3500,6 +3186,312 @@
 
     return srtp_err_status_ok;
 }
+
+/*
+ * srtp_validate_gcm() verifies the correctness of libsrtp by comparing
+ * an computed packet against the known ciphertext for the plaintext.
+ */
+srtp_err_status_t srtp_validate_gcm_cryptex()
+{
+    // clang-format off
+    unsigned char test_key_gcm_cryptex[28] = {
+        0x00, 0x01, 0x02, 0x03, 0x04, 0x05, 0x06, 0x07,
+        0x08, 0x09, 0x0a, 0x0b, 0x0c, 0x0d, 0x0e, 0x0f,
+        0xa0, 0xa1, 0xa2, 0xa3, 0xa4, 0xa5, 0xa6, 0xa7,
+        0xa8, 0xa9, 0xaa, 0xab
+    };
+
+    /* Plaintext packet with 1-byte header extension */
+    const char *srtp_1bytehdrext_ref =
+        "900f1235"
+        "decafbad"
+        "cafebabe"
+        "bede0001"
+        "51000200"
+        "abababab"
+        "abababab"
+        "abababab"
+        "abababab";
+
+    /* GCM Ciphertext packet with 1-byte header extension */
+    const char *srtp_1bytehdrext_cryptex_gcm =
+        "900f1235"
+        "decafbad"
+        "cafebabe"
+        "c0de0001"
+        "39972dc9"
+        "572c4d99"
+        "e8fc355d"
+        "e743fb2e"
+        "94f9d8ff"
+        "54e72f41"
+        "93bbc5c7"
+        "4ffab0fa"
+        "9fa0fbeb";
+
+    /* Plaintext packet with 2-byte header extension */
+    const char *srtp_2bytehdrext_ref =
+        "900f1236"
+        "decafbad"
+        "cafebabe"
+        "10000001"
+        "05020002"
+        "abababab"
+        "abababab"
+        "abababab"
+        "abababab";
+
+    /* GCM Ciphertext packet with 2-byte header extension */
+    const char *srtp_2bytehdrext_cryptex_gcm =
+        "900f1236"
+        "decafbad"
+        "cafebabe"
+        "c2de0001"
+        "bb75a4c5"
+        "45cd1f41"
+        "3bdb7daa"
+        "2b1e3263"
+        "de313667"
+        "c9632490"
+        "81b35a65"
+        "f5cb6c88"
+        "b394235f";
+
+    /* Plaintext packet with 1-byte header extension and CSRC fields. */
+    const char *srtp_1bytehdrext_cc_ref =
+        "920f1238"
+        "decafbad"
+        "cafebabe"
+        "0001e240"
+        "0000b26e"
+        "bede0001"
+        "51000200"
+        "abababab"
+        "abababab"
+        "abababab"
+        "abababab";
+
+    const char *srtp_1bytehdrext_cc_cryptex_gcm =
+    "920f1238decafbad"
+        "cafebabe"
+        "63bbccc4"
+        "a7f695c4"
+        "c0de0001"
+        "8ad7c71f"
+        "ac70a80c"
+        "92866b4c"
+        "6ba98546"
+        "ef913586"
+        "e95ffaaf"
+        "fe956885"
+        "bb0647a8"
+        "bc094ac8";
+
+
+    /* Plaintext packet with 2-byte header extension and CSRC fields. */
+    const char *srtp_2bytehdrext_cc_ref =
+        "920f1239"
+        "decafbad"
+        "cafebabe"
+        "0001e240"
+        "0000b26e"
+        "10000001"
+        "05020002"
+        "abababab"
+        "abababab"
+        "abababab"
+        "abababab";
+
+    const char *srtp_2bytehdrext_cc_cryptex_gcm =
+        "920f1239"
+        "decafbad"
+        "cafebabe"
+        "3680524f"
+        "8d312b00"
+        "c2de0001"
+        "c78d1200"
+        "38422bc1"
+        "11a7187a"
+        "18246f98"
+        "0c059cc6"
+        "bc9df8b6"
+        "26394eca"
+        "344e4b05"
+        "d80fea83";
+
+    /* Plaintext packet with empty 1-byte header extension and CSRC fields. */
+    const char *srtp_1byte_empty_hdrext_cc_ref =
+        "920f123a"
+        "decafbad"
+        "cafebabe"
+        "0001e240"
+        "0000b26e"
+        "bede0000"
+        "abababab"
+        "abababab"
+        "abababab"
+        "abababab";
+
+    const char *srtp_1byte_empty_hdrext_cc_cryptex_gcm =
+        "920f123a"
+        "decafbad"
+        "cafebabe"
+        "15b6bb43"
+        "37906fff"
+        "c0de0000"
+        "b7b96453"
+        "7a2b03ab"
+        "7ba5389c"
+        "e9331712"
+        "6b5d974d"
+        "f30c6884"
+        "dcb651c5"
+        "e120c1da";
+
+    /* Plaintext packet with empty 2-byte header extension and CSRC fields. */
+    const char *srtp_2byte_empty_hdrext_cc_ref =
+        "920f123b"
+        "decafbad"
+        "cafebabe"
+        "0001e240"
+        "0000b26e"
+        "10000000"
+        "abababab"
+        "abababab"
+        "abababab"
+        "abababab";
+
+    const char *srtp_2byte_empty_hdrext_cc_cryptex_gcm =
+        "920f123b"
+        "decafbad"
+        "cafebabe"
+        "dcb38c9e"
+        "48bf95f4"
+        "c2de0000"
+        "61ee432c"
+        "f9203170"
+        "76613258"
+        "d3ce4236"
+        "c06ac429"
+        "681ad084"
+        "13512dc9"
+        "8b5207d8";
+    // clang-format on
+
+    struct test_vectors_t vectors[6] = {
+        { "Plaintext packet with 1-byte header extension", srtp_1bytehdrext_ref,
+          srtp_1bytehdrext_cryptex_gcm },
+        { "Plaintext packet with 2-byte header extension", srtp_2bytehdrext_ref,
+          srtp_2bytehdrext_cryptex_gcm },
+        { "Plaintext packet with 1-byte header extension and CSRC fields",
+          srtp_1bytehdrext_cc_ref, srtp_1bytehdrext_cc_cryptex_gcm },
+        { "Plaintext packet with 2-byte header extension and CSRC fields",
+          srtp_2bytehdrext_cc_ref, srtp_2bytehdrext_cc_cryptex_gcm },
+        { "Plaintext packet with empty 1-byte header extension and CSRC fields",
+          srtp_1byte_empty_hdrext_cc_ref,
+          srtp_1byte_empty_hdrext_cc_cryptex_gcm },
+        { "Plaintext packet with empty 2-byte header extension and CSRC fields",
+          srtp_2byte_empty_hdrext_cc_ref,
+          srtp_2byte_empty_hdrext_cc_cryptex_gcm },
+    };
+
+    srtp_t srtp_snd, srtp_recv;
+    srtp_err_status_t status;
+    size_t len, ref_len, enc_len;
+    srtp_policy_t policy;
+
+    /*
+     * create a session with a single stream using the default srtp
+     * policy and with the SSRC value 0xcafebabe
+     */
+    memset(&policy, 0, sizeof(policy));
+    srtp_crypto_policy_set_aes_gcm_128_16_auth(&policy.rtp);
+    srtp_crypto_policy_set_aes_gcm_128_16_auth(&policy.rtcp);
+    policy.ssrc.type = ssrc_specific;
+    policy.ssrc.value = 0xcafebabe;
+    policy.key = test_key_gcm_cryptex;
+    policy.window_size = 128;
+    policy.allow_repeat_tx = 0;
+    policy.use_cryptex = 1;
+    policy.next = NULL;
+
+    status = srtp_create(&srtp_snd, &policy);
+    if (status) {
+        return status;
+    }
+
+    for (int i = 0; i < 6; ++i) {
+        uint8_t packet[1400];
+        uint8_t reference[1400];
+        uint8_t ciphertext[1400];
+
+        /* Initialize reference test vectors */
+        ref_len = hex_string_to_octet_string(reference, vectors[i].plaintext,
+                                             sizeof(reference)) /
+                  2;
+        enc_len = hex_string_to_octet_string(ciphertext, vectors[i].ciphertext,
+                                             sizeof(ciphertext)) /
+                  2;
+
+        /* Initialize test packet */
+        len = ref_len;
+        memcpy(packet, reference, len);
+        printf("%s\n", vectors[i].name);
+        /*
+         * protect plaintext, then compare with ciphertext
+         */
+        debug_print(mod_driver, "test vector: %s\n", vectors[i].name);
+
+        status = call_srtp_protect(srtp_snd, packet, &len, 0);
+        if (status || (len != enc_len)) {
+            return srtp_err_status_fail;
+        }
+
+        debug_print(mod_driver, "ciphertext:\n  %s",
+                    octet_string_hex_string(packet, len));
+        debug_print(mod_driver, "ciphertext reference:\n  %s",
+                    octet_string_hex_string(ciphertext, len));
+
+        if (srtp_octet_string_equal(packet, ciphertext, len)) {
+            return srtp_err_status_fail;
+        }
+
+        /*
+         * create a receiver session context comparable to the one created
+         * above - we need to do this so that the replay checking doesn't
+         * complain
+         */
+        status = srtp_create(&srtp_recv, &policy);
+        if (status) {
+            return status;
+        }
+
+        /*
+         * unprotect ciphertext, then compare with plaintext
+         */
+        status = call_srtp_unprotect(srtp_recv, packet, &len);
+        if (status || (len != ref_len)) {
+            return status;
+        }
+
+        if (srtp_octet_string_equal(packet, reference, len)) {
+            return srtp_err_status_fail;
+        }
+
+        status = srtp_dealloc(srtp_recv);
+        if (status) {
+            return status;
+        }
+    }
+
+    status = srtp_dealloc(srtp_snd);
+    if (status) {
+        return status;
+    }
+
+    return srtp_err_status_ok;
+}
+
 #endif
 
 /*
@@ -5369,7 +5361,6 @@
     },
     NULL,
     (srtp_master_key_t **)test_keys,
-<<<<<<< HEAD
     2,                /* indicates the number of Master keys          */
     true,             /* no mki */
     TEST_MKI_ID_SIZE, /* mki size */
@@ -5377,15 +5368,7 @@
     0,                /* retransmission not allowed                   */
     NULL,             /* no encrypted extension headers               */
     0,                /* list of encrypted extension headers is empty */
-=======
-    2,    /* indicates the number of Master keys          */
-    NULL, /* indicates that EKT is not in use             */
-    128,  /* replay window size                           */
-    0,    /* retransmission not allowed                   */
-    NULL, /* no encrypted extension headers               */
-    0,    /* list of encrypted extension headers is empty */
-    0,
->>>>>>> 90d2345b
+    false,            /* cryptex                                      */
     NULL
 };
 
@@ -5409,7 +5392,6 @@
     },
     NULL,
     (srtp_master_key_t **)test_keys,
-<<<<<<< HEAD
     2,                /* indicates the number of Master keys          */
     true,             /* no mki */
     TEST_MKI_ID_SIZE, /* mki size */
@@ -5417,15 +5399,7 @@
     0,                /* retransmission not allowed                   */
     NULL,             /* no encrypted extension headers               */
     0,                /* list of encrypted extension headers is empty */
-=======
-    2,    /* indicates the number of Master keys          */
-    NULL, /* indicates that EKT is not in use             */
-    128,  /* replay window size                           */
-    0,    /* retransmission not allowed                   */
-    NULL, /* no encrypted extension headers               */
-    0,    /* list of encrypted extension headers is empty */
-    0,
->>>>>>> 90d2345b
+    false,            /* cryptex                                      */
     NULL
 };
 
@@ -5449,7 +5423,6 @@
     },
     NULL,
     (srtp_master_key_t **)test_keys,
-<<<<<<< HEAD
     2,                /* Number of Master keys associated with the policy */
     true,             /* no mki */
     TEST_MKI_ID_SIZE, /* mki size */
@@ -5457,15 +5430,7 @@
     0,                /* retransmission not allowed                       */
     NULL,             /* no encrypted extension headers                   */
     0,                /* list of encrypted extension headers is empty     */
-=======
-    2,    /* Number of Master keys associated with the policy */
-    NULL, /* indicates that EKT is not in use                 */
-    128,  /* replay window size                               */
-    0,    /* retransmission not allowed                       */
-    NULL, /* no encrypted extension headers                   */
-    0,    /* list of encrypted extension headers is empty     */
-    0,
->>>>>>> 90d2345b
+    false,            /* cryptex                                          */
     NULL
 };
 
@@ -5492,7 +5457,6 @@
     },
     NULL,
     (srtp_master_key_t **)test_keys,
-<<<<<<< HEAD
     2,                /* indicates the number of Master keys          */
     true,             /* no mki */
     TEST_MKI_ID_SIZE, /* mki size */
@@ -5500,15 +5464,7 @@
     0,                /* retransmission not allowed                   */
     NULL,             /* no encrypted extension headers               */
     0,                /* list of encrypted extension headers is empty */
-=======
-    2,    /* indicates the number of Master keys          */
-    NULL, /* indicates that EKT is not in use             */
-    128,  /* replay window size                           */
-    0,    /* retransmission not allowed                   */
-    NULL, /* no encrypted extension headers               */
-    0,    /* list of encrypted extension headers is empty */
-    0,
->>>>>>> 90d2345b
+    false,            /* cryptex                                      */
     NULL
 };
 
@@ -5534,7 +5490,6 @@
     },
     NULL,
     (srtp_master_key_t **)test_keys,
-<<<<<<< HEAD
     2,                /* indicates the number of Master keys          */
     true,             /* no mki */
     TEST_MKI_ID_SIZE, /* mki size */
@@ -5542,15 +5497,7 @@
     0,                /* retransmission not allowed                   */
     NULL,             /* no encrypted extension headers               */
     0,                /* list of encrypted extension headers is empty */
-=======
-    2,    /* indicates the number of Master keys          */
-    NULL, /* indicates that EKT is not in use             */
-    128,  /* replay window size                           */
-    0,    /* retransmission not allowed                   */
-    NULL, /* no encrypted extension headers               */
-    0,    /* list of encrypted extension headers is empty */
-    0,
->>>>>>> 90d2345b
+    false,            /* cryptex                                      */
     NULL
 };
 
@@ -5576,7 +5523,6 @@
     },
     NULL,
     (srtp_master_key_t **)test_keys,
-<<<<<<< HEAD
     2,                /* indicates the number of Master keys          */
     true,             /* no mki */
     TEST_MKI_ID_SIZE, /* mki size */
@@ -5584,15 +5530,7 @@
     0,                /* retransmission not allowed                   */
     NULL,             /* no encrypted extension headers               */
     0,                /* list of encrypted extension headers is empty */
-=======
-    2,    /* indicates the number of Master keys          */
-    NULL, /* indicates that EKT is not in use             */
-    128,  /* replay window size                           */
-    0,    /* retransmission not allowed                   */
-    NULL, /* no encrypted extension headers               */
-    0,    /* list of encrypted extension headers is empty */
-    0,
->>>>>>> 90d2345b
+    false,            /* cryptex                                      */
     NULL
 };
 
@@ -5618,7 +5556,6 @@
     },
     NULL,
     (srtp_master_key_t **)test_keys,
-<<<<<<< HEAD
     2,                /* indicates the number of Master keys          */
     true,             /* no mki */
     TEST_MKI_ID_SIZE, /* mki size */
@@ -5626,15 +5563,7 @@
     0,                /* retransmission not allowed                   */
     NULL,             /* no encrypted extension headers               */
     0,                /* list of encrypted extension headers is empty */
-=======
-    2,    /* indicates the number of Master keys          */
-    NULL, /* indicates that EKT is not in use             */
-    128,  /* replay window size                           */
-    0,    /* retransmission not allowed                   */
-    NULL, /* no encrypted extension headers               */
-    0,    /* list of encrypted extension headers is empty */
-    0,
->>>>>>> 90d2345b
+    false,            /* cryptex                                      */
     NULL
 };
 #endif
@@ -5659,7 +5588,6 @@
     },
     NULL,
     (srtp_master_key_t **)test_keys,
-<<<<<<< HEAD
     2,                /* indicates the number of Master keys          */
     true,             /* no mki */
     TEST_MKI_ID_SIZE, /* mki size */
@@ -5667,15 +5595,7 @@
     0,                /* retransmission not allowed                   */
     NULL,             /* no encrypted extension headers               */
     0,                /* list of encrypted extension headers is empty */
-=======
-    2,    /* indicates the number of Master keys          */
-    NULL, /* indicates that EKT is not in use             */
-    128,  /* replay window size                           */
-    0,    /* retransmission not allowed                   */
-    NULL, /* no encrypted extension headers               */
-    0,    /* list of encrypted extension headers is empty */
-    0,
->>>>>>> 90d2345b
+    false,            /* cryptex                                      */
     NULL
 };
 
@@ -5737,7 +5657,6 @@
     },
     NULL,
     (srtp_master_key_t **)test_256_keys,
-<<<<<<< HEAD
     2,                /* indicates the number of Master keys          */
     true,             /* no mki */
     TEST_MKI_ID_SIZE, /* mki size */
@@ -5745,15 +5664,7 @@
     0,                /* retransmission not allowed                   */
     NULL,             /* no encrypted extension headers               */
     0,                /* list of encrypted extension headers is empty */
-=======
-    2,    /* indicates the number of Master keys          */
-    NULL, /* indicates that EKT is not in use             */
-    128,  /* replay window size                           */
-    0,    /* retransmission not allowed                   */
-    NULL, /* no encrypted extension headers               */
-    0,    /* list of encrypted extension headers is empty */
-    0,
->>>>>>> 90d2345b
+    false,            /* cryptex                                      */
     NULL
 };
 
@@ -5776,7 +5687,6 @@
         sec_serv_auth     /* security services flag      */
     },
     NULL,
-<<<<<<< HEAD
     NULL,  /* no master keys*/
     0,     /* indicates the number of Master keys          */
     false, /* no mki */
@@ -5785,16 +5695,7 @@
     false, /* retransmission not allowed                   */
     NULL,  /* no encrypted extension headers               */
     0,     /* list of encrypted extension headers is empty */
-=======
-    (srtp_master_key_t **)test_keys,
-    2,                /* indicates the number of Master keys          */
-    &ekt_test_policy, /* requests deprecated EKT functionality        */
-    128,              /* replay window size                           */
-    0,                /* retransmission not allowed                   */
-    NULL,             /* no encrypted extension headers               */
-    0,                /* list of encrypted extension headers is empty */
-    0,
->>>>>>> 90d2345b
+    false, /* cryptex                                      */
     NULL
 };
 
@@ -5827,12 +5728,7 @@
 
 // clang-format off
 const srtp_policy_t *invalid_policy_array[] = {
-<<<<<<< HEAD
     &hmac_only_with_no_master_key,
-=======
-    &hmac_only_with_ekt_policy,
-    0,
->>>>>>> 90d2345b
     NULL
 };
 // clang-format on
@@ -5860,21 +5756,13 @@
     test_key,
     NULL,
     0,
-<<<<<<< HEAD
     false, /* no mki */
     0,     /* mki size */
     128,   /* replay window size                           */
     0,     /* retransmission not allowed                   */
     NULL,  /* no encrypted extension headers               */
     0,     /* list of encrypted extension headers is empty */
-=======
-    NULL,
-    128,  /* replay window size                           */
-    0,    /* retransmission not allowed                   */
-    NULL, /* no encrypted extension headers               */
-    0,    /* list of encrypted extension headers is empty */
-    0,
->>>>>>> 90d2345b
+    false, /* cryptex                                      */
     NULL
 };
 
