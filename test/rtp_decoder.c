--- conflicted
+++ resolved
@@ -317,21 +317,12 @@
     policy.allow_repeat_tx = 0;
     policy.rtp.sec_serv = sec_servs;
     policy.rtcp.sec_serv = sec_servs; //sec_serv_none;  /* we don't do RTCP anyway */
-<<<<<<< HEAD
-      fprintf(stderr, "setting tag len %d\n", scs.tag_size);
+    fprintf(stderr, "setting tag len %d\n", scs.tag_size);
     policy.rtp.auth_tag_len = scs.tag_size;
-  
+
     if (gcm_on && scs.tag_size != 8) {
       fprintf(stderr, "setted tag len %d\n", scs.tag_size);
-	policy.rtp.auth_tag_len = scs.tag_size;
-=======
-    fprintf(stderr, "setting tag len %d\n", tag_size);
-    policy.rtp.auth_tag_len = tag_size;
-
-    if (gcm_on && tag_size != 8) {
-      fprintf(stderr, "setted tag len %d\n", tag_size);
-      policy.rtp.auth_tag_len = tag_size;
->>>>>>> e345cbe0
+      policy.rtp.auth_tag_len = scs.tag_size;
     }
 
     /*
@@ -526,13 +517,8 @@
     return;
   }
   timersub(&hdr->ts, &dcdr->start_tv, &delta);
-<<<<<<< HEAD
-  fprintf(stdout, "%02ld:%02ld.%06lu\n", delta.tv_sec/60, delta.tv_sec%60, delta.tv_usec);
+  fprintf(stdout, "%02ld:%02ld.%06ld\n", delta.tv_sec/60, delta.tv_sec%60, (long)delta.tv_usec);
   hexdump(&dcdr->message, octets_recvd);
-=======
-  fprintf(stdout, "%02ld:%02ld.%06ld\n", delta.tv_sec/60, delta.tv_sec%60, (long)delta.tv_usec);
-  hexdump(&dcdr->message, pktsize);
->>>>>>> e345cbe0
 }
 
 void rtp_print_error(srtp_err_status_t status, char *message) {
