<a name="introduction-to-libsrtp"></a>
# Introduction to libSRTP

This package provides an implementation of the Secure Real-time
Transport Protocol (SRTP), the Universal Security Transform (UST), and
a supporting cryptographic kernel. The SRTP API is documented in include/srtp.h,
and the library is in libsrtp2.a (after compilation).

This document describes libSRTP, the Open Source Secure RTP library
from Cisco Systems, Inc. RTP is the Real-time Transport Protocol, an
IETF standard for the transport of real-time data such as telephony,
audio, and video, defined by [RFC 3550](https://www.ietf.org/rfc/rfc3550.txt).
Secure RTP (SRTP) is an RTP profile for providing confidentiality to RTP data
and authentication to the RTP header and payload. SRTP is an IETF Standard,
defined in [RFC 3711](https://www.ietf.org/rfc/rfc3711.txt), and was developed
in the IETF Audio/Video Transport (AVT) Working Group. This library supports
all of the mandatory features of SRTP, but not all of the optional features. See
the [Supported Features](#supported-features) section for more detailed information.

This document is also used to generate the documentation files in the /doc/
folder where a more detailed reference to the libSRTP API and related functions
can be created (requires installing doxygen.). The reference material is created
automatically from comments embedded in some of the C header files. The
documentation is organized into modules in order to improve its clarity. These
modules do not directly correspond to files. An underlying cryptographic kernel
provides much of the basic functionality of libSRTP but is mostly undocumented
because it does its work behind the scenes.

--------------------------------------------------------------------------------

<a name="contact"></a>
# Contact Us

- [libsrtp@lists.packetizer.com](mailto:libsrtp@lists.packetizer.com) general mailing list for news / announcements / discussions. This is an open list, see
[https://lists.packetizer.com/mailman/listinfo/libsrtp](https://lists.packetizer.com/mailman/listinfo/libsrtp) for singing up.

- [libsrtp-security@lists.packetizer.com](mailto:libsrtp-security@lists.packetizer.com) for disclosing security issues to the libsrtp maintenance team. This is a closed list but anyone can send to it.


--------------------------------------------------------------------------------

<a name="contents"></a>
## Contents

- [Introduction to libSRTP](#introduction-to-libsrtp)
  - [Contact Us](#contact)
  - [Contents](#contents)
- [License and Disclaimer](#license-and-disclaimer)
- [libSRTP Overview](#libsrtp-overview)
  - [Secure RTP Background](#secure-rtp-background)
  - [Supported Features](#supported-features)
  - [Implementation Notes](#implementation-notes)
- [Installing and Building libSRTP](#installing-and-building-libsrtp)
- [Applications](#applications)
  - [Example Code](#example-code)
- [Credits](#credits)
- [References](#references)

--------------------------------------------------------------------------------

<a name="license-and-disclaimer"></a>
# License and Disclaimer

libSRTP is distributed under the following license, which is included
in the source code distribution. It is reproduced in the manual in
case you got the library from another source.

> Copyright (c) 2001-2005 Cisco Systems, Inc.  All rights reserved.
>
> Redistribution and use in source and binary forms, with or without
> modification, are permitted provided that the following conditions
> are met:
>
> - Redistributions of source code must retain the above copyright
>   notice, this list of conditions and the following disclaimer.
> - Redistributions in binary form must reproduce the above copyright
>   notice, this list of conditions and the following disclaimer in
>   the documentation and/or other materials provided with the distribution.
> - Neither the name of the Cisco Systems, Inc. nor the names of its
>   contributors may be used to endorse or promote products derived
>   from this software without specific prior written permission.
>
> THIS SOFTWARE IS PROVIDED BY THE COPYRIGHT HOLDERS AND CONTRIBUTORS
> "AS IS" AND ANY EXPRESS OR IMPLIED WARRANTIES, INCLUDING, BUT NOT
> LIMITED TO, THE IMPLIED WARRANTIES OF MERCHANTABILITY AND FITNESS
> FOR A PARTICULAR PURPOSE ARE DISCLAIMED. IN NO EVENT SHALL THE
> COPYRIGHT HOLDERS OR CONTRIBUTORS BE LIABLE FOR ANY DIRECT,
> INDIRECT, INCIDENTAL, SPECIAL, EXEMPLARY, OR CONSEQUENTIAL DAMAGES
> (INCLUDING, BUT NOT LIMITED TO, PROCUREMENT OF SUBSTITUTE GOODS OR
> SERVICES; LOSS OF USE, DATA, OR PROFITS; OR BUSINESS INTERRUPTION)
> HOWEVER CAUSED AND ON ANY THEORY OF LIABILITY, WHETHER IN CONTRACT,
> STRICT LIABILITY, OR TORT (INCLUDING NEGLIGENCE OR OTHERWISE)
> ARISING IN ANY WAY OUT OF THE USE OF THIS SOFTWARE, EVEN IF ADVISED
> OF THE POSSIBILITY OF SUCH DAMAGE.

--------------------------------------------------------------------------------

<a name="libsrtp-overview"></a>
# libSRTP Overview

libSRTP provides functions for protecting RTP and RTCP.  RTP packets
can be encrypted and authenticated (using the `srtp_protect()`
function), turning them into SRTP packets. Similarly, SRTP packets
can be decrypted and have their authentication verified (using the
`srtp_unprotect()` function), turning them into RTP packets. Similar
functions apply security to RTCP packets.

The typedef `srtp_stream_t` points to a structure holding all of the
state associated with an SRTP stream, including the keys and
parameters for cipher and message authentication functions and the
anti-replay data. A particular `srtp_stream_t` holds the information
needed to protect a particular RTP and RTCP stream. This datatype
is intentionally opaque in order to better seperate the libSRTP
API from its implementation.

Within an SRTP session, there can be multiple streams, each
originating from a particular sender. Each source uses a distinct
stream context to protect the RTP and RTCP stream that it is
originating. The typedef `srtp_t` points to a structure holding all of
the state associated with an SRTP session. There can be multiple
stream contexts associated with a single `srtp_t`. A stream context
cannot exist indepent from an `srtp_t`, though of course an `srtp_t` can
be created that contains only a single stream context. A device
participating in an SRTP session must have a stream context for each
source in that session, so that it can process the data that it
receives from each sender.

In libSRTP, a session is created using the function `srtp_create()`.
The policy to be implemented in the session is passed into this
function as an `srtp_policy_t` structure. A single one of these
structures describes the policy of a single stream. These structures
can also be linked together to form an entire session policy. A linked
list of `srtp_policy_t` structures is equivalent to a session policy.
In such a policy, we refer to a single `srtp_policy_t` as an *element*.

An `srtp_policy_t` strucutre contains two `crypto_policy_t` structures
that describe the cryptograhic policies for RTP and RTCP, as well as
the SRTP master key and the SSRC value. The SSRC describes what to
protect (e.g. which stream), and the `crypto_policy_t` structures
describe how to protect it. The key is contained in a policy element
because it simplifies the interface to the library. In many cases, it
is desirable to use the same cryptographic policies across all of the
streams in a session, but to use a distinct key for each stream. A
`crypto_policy_t` structure can be initialized by using either the
`crypto_policy_set_rtp_default()` or `crypto_policy_set_rtcp_default()`
functions, which set a crypto policy structure to the default policies
for RTP and RTCP protection, respectively.

--------------------------------------------------------------------------------

<a name="secure-rtp-background"></a>
## Secure RTP Background

In this section we review SRTP and introduce some terms that are used
in libSRTP. An RTP session is defined by a pair of destination
transport addresses, that is, a network address plus a pair of UDP
ports for RTP and RTCP. RTCP, the RTP control protocol, is used to
coordinate between the participants in an RTP session, e.g. to provide
feedback from receivers to senders. An *SRTP session* is
similarly defined; it is just an RTP session for which the SRTP
profile is being used. An SRTP session consists of the traffic sent
to the SRTP or SRTCP destination transport addresses. Each
participant in a session is identified by a synchronization source
(SSRC) identifier. Some participants may not send any SRTP traffic;
they are called receivers, even though they send out SRTCP traffic,
such as receiver reports.

RTP allows multiple sources to send RTP and RTCP traffic during the
same session. The synchronization source identifier (SSRC) is used to
distinguish these sources. In libSRTP, we call the SRTP and SRTCP
traffic from a particular source a *stream*. Each stream has its own
SSRC, sequence number, rollover counter, and other data. A particular
choice of options, cryptographic mechanisms, and keys is called a
*policy*. Each stream within a session can have a distinct policy
applied to it. A session policy is a collection of stream policies.

A single policy can be used for all of the streams in a given session,
though the case in which a single *key* is shared across multiple
streams requires care. When key sharing is used, the SSRC values that
identify the streams **must** be distinct. This requirement can be
enforced by using the convention that each SRTP and SRTCP key is used
for encryption by only a single sender. In other words, the key is
shared only across streams that originate from a particular device (of
course, other SRTP participants will need to use the key for
decryption). libSRTP supports this enforcement by detecting the case
in which a key is used for both inbound and outbound data.

--------------------------------------------------------------------------------

<a name="supported-features"></a>
## Supported Features

This library supports all of the mandatory-to-implement features of
SRTP (as defined by the most recent Internet Draft). Some of these
features can be selected (or de-selected) at run time by setting an
appropriate policy; this is done using the structure `srtp_policy_t`.
Some other behaviors of the protocol can be adapted by defining an
approriate event handler for the exceptional events; see the SRTPevents
section in the generated documentation.

Some options that are not included in the specification are supported.
Most notably, the TMMH authentication function is included, though it
was removed from the SRTP Internet Draft during the summer of 2002.

Some options that are described in the SRTP specification are not
supported. This includes

- the Master Key Index (MKI),
- key derivation rates other than zero,
- the cipher F8,
- anti-replay lists with sizes other than 128,
- the use of the packet index to select between master keys.

The user should be aware that it is possible to misuse this libary,
and that the result may be that the security level it provides is
inadequate. If you are implementing a feature using this library, you
will want to read the Security Considerations section of the Internet
Draft. In addition, it is important that you read and understand the
terms outlined in the [License and Disclaimer](#license-and-disclaimer) section.

--------------------------------------------------------------------------------

<a name="implementation-notes"></a>
## Implementation Notes

  * The `srtp_protect()` function assumes that the buffer holding the
    rtp packet has enough storage allocated that the authentication
    tag can be written to the end of that packet. If this assumption
    is not valid, memory corruption will ensue.

  * Automated tests for the crypto functions are provided through
    the `cipher_type_self_test()` and `auth_type_self_test()` functions.
    These functions should be used to test each port of this code
    to a new platform.

  * Replay protection is contained in the crypto engine, and
    tests for it are provided.

  * This implementation provides calls to initialize, protect, and
    unprotect RTP packets, and makes as few as possible assumptions
    about how these functions will be called. For example, the
    caller is not expected to provide packets in order (though if
    they're called more than 65k out of sequence, synchronization
    will be lost).

  * The sequence number in the rtp packet is used as the low 16 bits
    of the sender's local packet index. Note that RTP will start its
    sequence number in a random place, and the SRTP layer just jumps
    forward to that number at its first invocation. An earlier
    version of this library used initial sequence numbers that are
    less than 32,768; this trick is no longer required as the
    `rdbx_estimate_index(...)` function has been made smarter.

  * The replay window is 128 bits in length, and is hard-coded to this
    value for now.

--------------------------------------------------------------------------------

<a name="installing-and-building-libsrtp"></a>
# Installing and Building libSRTP

To install libSRTP, download the latest release of the distribution
from [https://github.com/cisco/libsrtp/releases](https://github.com/cisco/libsrtp/releases).
You probably want to get the most recent release. Unpack the distribution and
extract the source files; the directory into which the source files
will go is named `libsrtp-A-B-C` where `A` is the version number, `B` is the
major release number and `C` is the minor release number.

libSRTP uses the GNU `autoconf` and `make` utilities (BSD make will not work; if
both versions of make are on your platform, you can invoke GNU make as
`gmake`.). In the `libsrtp` directory, run the configure script and then
make:

~~~.txt
./configure [ options ]
make
~~~

The configure script accepts the following options:

Option                    | Description
---------                 | -------
\-\-help                  | provides a usage summary
<<<<<<< HEAD
\-\-enable-debug-logging  | enable debug logging in all modules
\-\-enable-generic-aesicm | in changes for ismacryp
\-\-enable-log-stdout     | redirecting logging to stdout
\-\-with-log-file <file>  | use file for logging
=======
\-\-disable-debug         | compiles libSRTP without the runtime dynamic debugging system
\-\-enable-syslog         | use syslog for error reporting.
\-\-disable-stdout        | diables stdout for error reporting.
\-\-enable-console        | use `/dev/console` for error reporting
>>>>>>> a3c68bcb
\-\-enable-openssl        | use OpenSSL crypto primitives
\-\-with-openssl-dir      | Specify location of OpenSSL installation
\-\-enable-openssl-kdf use| OpenSSL SRTP KDF algorithm
\-\-gdoi                  | use GDOI key management (disabled at present)

By default there is no log output, loggin can be enabled to be output to stdout
or a given file using the configure options.

This package has been tested on the following platforms: Mac OS X
(powerpc-apple-darwin1.4), Cygwin (i686-pc-cygwin), Solaris
(sparc-sun-solaris2.6), RedHat Linux 7.1 and 9 (i686-pc-linux), and
OpenBSD (sparc-unknown-openbsd2.7).

--------------------------------------------------------------------------------

<a name="applications"></a>
# Applications

Several test drivers and a simple and portable srtp application are
included in the `test/` subdirectory.

Test driver     | Function tested
---------       | -------
kernel_driver   | crypto kernel (ciphers, auth funcs, rng)
srtp_driver	    | srtp in-memory tests (does not use the network)
rdbx_driver	    | rdbx (extended replay database)
roc_driver	    | extended sequence number functions
replay_driver	  | replay database
cipher_driver	  | ciphers
auth_driver	    | hash functions

The app `rtpw` is a simple rtp application which reads words from
`/usr/dict/words` and then sends them out one at a time using [s]rtp.
Manual srtp keying uses the -k option; automated key management
using gdoi will be added later.

usage:
~~~.txt
rtpw [[-d <debug>]* [-k|b <key> [-a][-e <key size>][-g]] [-s | -r] dest_ip dest_port] | [-l]
~~~

Either the -s (sender) or -r (receiver) option must be chosen.  The
values `dest_ip`, `dest_port` are the IP address and UDP port to which
the dictionary will be sent, respectively.

The options are:

Option         | Description
---------      | -------
  -s           | (S)RTP sender - causes app to send words
  -r           | (S)RTP receive - causes app to receive words
  -k <key>     | use SRTP master key <key>, where the key is a hexadecimal (without the leading "0x")
  -b <key>     | same as -k but with base64 encoded key
  -e <keysize> | encrypt/decrypt (for data confidentiality) (requires use of -k option as well) (use 128, 192, or 256 for keysize)
  -g           | use AES-GCM mode (must be used with -e)
  -a           | message authentication (requires use of -k option as well)
  -l           | list the available debug modules
  -d <debug>   | turn on debugging for module <debug>

In order to get random 30-byte values for use as key/salt pairs , you
can use the following bash function to format the output of
`/dev/random` (where that device is available).

~~~.txt
function randhex() {
   cat /dev/random | od --read-bytes=32 --width=32 -x | awk '{ print $2 $3 $4 $5 $6 $7 $8 $9 $10 $11 $12 $13 $14 $15 $16 }'
}
~~~

An example of an SRTP session using two rtpw programs follows:

~~~.txt
set k=c1eec3717da76195bb878578790af71c4ee9f859e197a414a78d5abc7451

[sh1]$ test/rtpw -s -k $k -e 128 -a 0.0.0.0 9999
Security services: confidentiality message authentication
set master key/salt to C1EEC3717DA76195BB878578790AF71C/4EE9F859E197A414A78D5ABC7451
setting SSRC to 2078917053
sending word: A
sending word: a
sending word: aa
sending word: aal
...

[sh2]$ test/rtpw -r -k $k -e 128 -a 0.0.0.0 9999
security services: confidentiality message authentication
set master key/salt to C1EEC3717DA76195BB878578790AF71C/4EE9F859E197A414A78D5ABC7451
19 octets received from SSRC 2078917053 word: A
19 octets received from SSRC 2078917053 word: a
20 octets received from SSRC 2078917053 word: aa
21 octets received from SSRC 2078917053 word: aal
...
~~~

--------------------------------------------------------------------------------

<a name="example-code"></a>
## Example Code

This section provides a simple example of how to use libSRTP. The
example code lacks error checking, but is functional. Here we assume
that the value ssrc is already set to describe the SSRC of the stream
that we are sending, and that the functions `get_rtp_packet()` and
`send_srtp_packet()` are available to us. The former puts an RTP packet
into the buffer and returns the number of octets written to that
buffer. The latter sends the RTP packet in the buffer, given the
length as its second argument.

~~~.c
srtp_t session;
srtp_policy_t policy;

// Set key to predetermined value
uint8_t key[30] = {0x00, 0x01, 0x02, 0x03, 0x04, 0x05, 0x06, 0x07,
                   0x08, 0x09, 0x0A, 0x0B, 0x0C, 0x0D, 0x0E, 0x0F,
                   0x10, 0x11, 0x12, 0x13, 0x14, 0x15, 0x16, 0x17,
                   0x18, 0x19, 0x1A, 0x1B, 0x1C, 0x1D};

// initialize libSRTP
srtp_init();

// set policy to describe a policy for an SRTP stream
crypto_policy_set_rtp_default(&policy.rtp);
crypto_policy_set_rtcp_default(&policy.rtcp);
policy.ssrc = ssrc;
policy.key  = key;
policy.next = NULL;

// allocate and initialize the SRTP session
srtp_create(&session, &policy);

// main loop: get rtp packets, send srtp packets
while (1) {
  char rtp_buffer[2048];
  unsigned len;

  len = get_rtp_packet(rtp_buffer);
  srtp_protect(session, rtp_buffer, &len);
  send_srtp_packet(rtp_buffer, len);
}
~~~

--------------------------------------------------------------------------------

<a name="credits"></a>
# Credits

The original implementation and documentation of libSRTP was written
by David McGrew of Cisco Systems, Inc. in order to promote the use,
understanding, and interoperability of Secure RTP. Michael Jerris
contributed support for building under MSVC. Andris Pavenis
contributed many important fixes. Brian West contributed changes to
enable dynamic linking. Yves Shumann reported documentation bugs.
Randell Jesup contributed a working SRTCP implementation and other
fixes. Steve Underwood contributed x86_64 portability changes. We also give
thanks to Fredrik Thulin, Brian Weis, Mark Baugher, Jeff Chan, Bill
Simon, Douglas Smith, Bill May, Richard Preistley, Joe Tardo and
others for contributions, comments, and corrections.

This reference material, when applicable, in this documenation was generated
using the doxygen utility for automatic documentation of source code.

Copyright 2001-2005 by David A. McGrew, Cisco Systems, Inc.

--------------------------------------------------------------------------------

<a name="references"></a>
# References

SRTP and ICM References
September, 2005

Secure RTP is defined in [RFC 3711](https://www.ietf.org/rfc/rfc3711.txt).
The counter mode definition is in Section 4.1.1.

SHA-1 is defined in FIPS-180-1, available online at the NIST website.

HMAC is defined in [RFC2104](https://www.ietf.org/rfc/rfc2104.txt)
and HMAC-SHA1 test vectors are available
in [RFC2202](https://www.ietf.org/rfc/rfc2202.txt).<|MERGE_RESOLUTION|>--- conflicted
+++ resolved
@@ -281,17 +281,9 @@
 Option                    | Description
 ---------                 | -------
 \-\-help                  | provides a usage summary
-<<<<<<< HEAD
 \-\-enable-debug-logging  | enable debug logging in all modules
-\-\-enable-generic-aesicm | in changes for ismacryp
 \-\-enable-log-stdout     | redirecting logging to stdout
 \-\-with-log-file <file>  | use file for logging
-=======
-\-\-disable-debug         | compiles libSRTP without the runtime dynamic debugging system
-\-\-enable-syslog         | use syslog for error reporting.
-\-\-disable-stdout        | diables stdout for error reporting.
-\-\-enable-console        | use `/dev/console` for error reporting
->>>>>>> a3c68bcb
 \-\-enable-openssl        | use OpenSSL crypto primitives
 \-\-with-openssl-dir      | Specify location of OpenSSL installation
 \-\-enable-openssl-kdf use| OpenSSL SRTP KDF algorithm
