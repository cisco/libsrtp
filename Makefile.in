# Makefile for secure rtp 
#
# David A. McGrew
# Cisco Systems, Inc.

# targets:
#
# runtest       runs test applications 
# test		builds test applications
# libsrtp2.a	static library implementing srtp
# libsrtp2.so	shared library implementing srtp
# clean		removes objects, libs, and executables
# distribution  cleans and builds a .tgz
# tags          builds etags file from all .c and .h files

USE_OPENSSL = @USE_OPENSSL@
HAVE_PCAP = @HAVE_PCAP@
HAVE_PKG_CONFIG = @HAVE_PKG_CONFIG@

.PHONY: all shared_library test

all: test 

runtest: test
	@echo "running libsrtp2 test applications..."
	crypto/test/cipher_driver$(EXE) -v >/dev/null
	crypto/test/kernel_driver$(EXE) -v >/dev/null
	test/rdbx_driver$(EXE) -v >/dev/null
	test/srtp_driver$(EXE) -v >/dev/null
	test/roc_driver$(EXE) -v >/dev/null
	test/replay_driver$(EXE) -v >/dev/null
	test/dtls_srtp_driver$(EXE) >/dev/null
	cd test; $(abspath $(srcdir))/test/rtpw_test.sh >/dev/null	
ifeq (1, $(USE_OPENSSL))
	cd test; $(abspath $(srcdir))/test/rtpw_test_gcm.sh >/dev/null	
endif
	@echo "libsrtp2 test applications passed."
	$(MAKE) -C crypto runtest

# makefile variables

CC	= @CC@
INCDIR	= -Icrypto/include -I$(srcdir)/include -I$(srcdir)/crypto/include
DEFS	= @DEFS@
CPPFLAGS= -fPIC @CPPFLAGS@
CFLAGS	= @CFLAGS@
LIBS	= @LIBS@
LDFLAGS	= -L. @LDFLAGS@
COMPILE = $(CC) $(DEFS) $(INCDIR) $(CPPFLAGS) $(CFLAGS)
SRTPLIB	= -lsrtp2

RANLIB	= @RANLIB@
INSTALL	= @INSTALL@

# EXE defines the suffix on executables - it's .exe for Windows, and
# null on linux, bsd, and OS X and other OSes.
EXE	= @EXE@

HMAC_OBJS = @HMAC_OBJS@
AES_ICM_OBJS = @AES_ICM_OBJS@

srcdir = @srcdir@
top_srcdir = @top_srcdir@
top_builddir = @top_builddir@
VPATH = @srcdir@
prefix = @prefix@
exec_prefix = @exec_prefix@
includedir = @includedir@
libdir = @libdir@
bindir = @bindir@

ifeq (1, $(HAVE_PKG_CONFIG))
pkgconfigdir = $(libdir)/pkgconfig
pkgconfig_DATA = libsrtp2.pc
endif

SHAREDLIBVERSION = 1
ifeq (linux,$(findstring linux,@host@))
SHAREDLIB_DIR = $(libdir)
SHAREDLIB_LDFLAGS = -shared -Wl,-soname,$@
SHAREDLIBSUFFIXNOVER = so
SHAREDLIBSUFFIX = $(SHAREDLIBSUFFIXNOVER).$(SHAREDLIBVERSION)
else ifeq (mingw,$(findstring mingw,@host@))
SHAREDLIB_DIR = $(bindir)
SHAREDLIB_LDFLAGS = -shared -Wl,--out-implib,libsrtp2.dll.a
SHAREDLIBVERSION =
SHAREDLIBSUFFIXNOVER = dll
SHAREDLIBSUFFIX = $(SHAREDLIBSUFFIXNOVER)
else ifeq (darwin,$(findstring darwin,@host@))
SHAREDLIB_DIR = $(libdir)
SHAREDLIB_LDFLAGS = -dynamiclib -twolevel_namespace -undefined dynamic_lookup \
        -fno-common -headerpad_max_install_names -install_name $(libdir)/$@
SHAREDLIBSUFFIXNOVER = dylib
SHAREDLIBSUFFIX = $(SHAREDLIBVERSION).$(SHAREDLIBSUFFIXNOVER)
endif

# implicit rules for object files and test apps

%.o: %.c
	$(COMPILE) -c $< -o $@

%$(EXE): %.c
	$(COMPILE) $(LDFLAGS) $< -o $@ $(SRTPLIB) $(LIBS)

ciphers = crypto/cipher/cipher.o crypto/cipher/null_cipher.o      \
          $(AES_ICM_OBJS)     

hashes  = crypto/hash/null_auth.o  crypto/hash/auth.o            \
	  $(HMAC_OBJS)

replay  = crypto/replay/rdb.o crypto/replay/rdbx.o               \
          crypto/replay/ut_sim.o 

math    = crypto/math/datatypes.o crypto/math/stat.o 

ust     = crypto/ust/ust.o 

err     = crypto/kernel/err.o

kernel  = crypto/kernel/crypto_kernel.o  crypto/kernel/alloc.o   \
          crypto/kernel/key.o $(err) # $(ust) 

cryptobj =  $(ciphers) $(hashes) $(math) $(kernel) $(replay)

# libsrtp2.a (implements srtp processing)

srtpobj = srtp/srtp.o srtp/ekt.o

libsrtp2.a: $(srtpobj) $(cryptobj) $(gdoi)
	ar cr libsrtp2.a $^
	$(RANLIB) libsrtp2.a

libsrtp2.$(SHAREDLIBSUFFIX): $(srtpobj) $(cryptobj) $(gdoi)
	$(CC) -shared -o $@ $(SHAREDLIB_LDFLAGS) \
                $^ $(LDFLAGS) $(LIBS)
	if [ -n "$(SHAREDLIBVERSION)" ]; then \
		ln -sfn $@ libsrtp2.$(SHAREDLIBSUFFIXNOVER); \
	fi

shared_library: libsrtp2.$(SHAREDLIBSUFFIX)

libsrtp2.so: $(srtpobj) $(cryptobj) 
	$(CC) -shared -Wl,-soname,libsrtp2.so \
	    -o libsrtp2.so $^ $(LDFLAGS)

# test applications 
ifneq (1, $(USE_OPENSSL))
AES_CALC = crypto/test/aes_calc$(EXE)
endif

crypto_testapp = $(AES_CALC) crypto/test/cipher_driver$(EXE) \
	crypto/test/datatypes_driver$(EXE) crypto/test/kernel_driver$(EXE) \
	crypto/test/sha1_driver$(EXE) \
	crypto/test/stat_driver$(EXE) 

testapp = $(crypto_testapp) test/srtp_driver$(EXE) test/replay_driver$(EXE) \
	  test/roc_driver$(EXE) test/rdbx_driver$(EXE) test/rtpw$(EXE) \
	  test/dtls_srtp_driver$(EXE)

ifeq (1, $(HAVE_PCAP))
testapp += test/rtp_decoder$(EXE)
endif

$(testapp): libsrtp2.a

test/rtpw$(EXE): test/rtpw.c test/rtp.c test/util.c test/getopt_s.c \
        crypto/math/datatypes.c
	$(COMPILE) $(LDFLAGS) -o $@ $^ $(LIBS) $(SRTPLIB)

ifeq (1, $(HAVE_PCAP))
test/rtp_decoder$(EXE): test/rtp_decoder.c test/rtp.c test/util.c test/getopt_s.c \
        crypto/math/datatypes.c
	$(COMPILE) $(LDFLAGS) -o $@ $^ $(LIBS) $(SRTPLIB)
endif

crypto/test/aes_calc$(EXE): crypto/test/aes_calc.c test/util.c
	$(COMPILE) -I./test $(LDFLAGS) -o $@ $^ $(LIBS) $(SRTPLIB)

crypto/test/datatypes_driver$(EXE): crypto/test/datatypes_driver.c test/util.c
	$(COMPILE) -I./test $(LDFLAGS) -o $@ $^ $(LIBS) $(SRTPLIB)

crypto/test/sha1_driver$(EXE): crypto/test/sha1_driver.c test/util.c
	$(COMPILE) -I./test $(LDFLAGS) -o $@ $^ $(LIBS) $(SRTPLIB)

test/srtp_driver$(EXE): test/srtp_driver.c test/util.c test/getopt_s.c
	$(COMPILE) $(LDFLAGS) -o $@ $^ $(LIBS) $(SRTPLIB)

test/rdbx_driver$(EXE): test/rdbx_driver.c test/getopt_s.c
	$(COMPILE) $(LDFLAGS) -o $@ $^ $(LIBS) $(SRTPLIB)

test/dtls_srtp_driver$(EXE): test/dtls_srtp_driver.c test/getopt_s.c
	$(COMPILE) $(LDFLAGS) -o $@ $^ $(LIBS) $(SRTPLIB)

crypto/test/cipher_driver$(EXE): crypto/test/cipher_driver.c test/getopt_s.c
	$(COMPILE) $(LDFLAGS) -o $@ $^ $(LIBS) $(SRTPLIB)

crypto/test/kernel_driver$(EXE): crypto/test/kernel_driver.c test/getopt_s.c
	$(COMPILE) $(LDFLAGS) -o $@ $^ $(LIBS) $(SRTPLIB)

crypto/test/rand_gen$(EXE): crypto/test/rand_gen.c test/getopt_s.c
	$(COMPILE) $(LDFLAGS) -o $@ $^ $(LIBS) $(SRTPLIB)

crypto/test/rand_gen_soak$(EXE): crypto/test/rand_gen_soak.c test/getopt_s.c
	$(COMPILE) $(LDFLAGS) -o $@ $^ $(LIBS) $(SRTPLIB)

test: $(testapp)
	@echo "Build done. Please run '$(MAKE) runtest' to run self tests."

memtest: test/srtp_driver
	@test/srtp_driver -v -d "alloc" > tmp
	@grep freed tmp | wc -l > freed
	@grep allocated tmp | wc -l > allocated
	@echo "checking for memory leaks (only works with --enable-stdout)"
	cmp -s allocated freed
	@echo "passed (same number of alloc() and dealloc() calls found)"
	@rm freed allocated tmp

# the target 'plot' runs the timing test (test/srtp_driver -t) then
# uses gnuplot to produce plots of the results - see the script file
# 'timing'

plot:	test/srtp_driver
	test/srtp_driver -t > timing.dat


# bookkeeping: tags, clean, and distribution

tags:
	etags */*.[ch] */*/*.[ch] 


# documentation - the target libsrtpdoc builds a PDF file documenting
# libsrtp2

libsrtp2doc:
	$(MAKE) -C doc

.PHONY: clean superclean distclean install

install:
	$(INSTALL) -d $(DESTDIR)$(includedir)/srtp2
	$(INSTALL) -d $(DESTDIR)$(libdir)
<<<<<<< HEAD
	$(INSTALL) -d $(DESTDIR)$(bindir)
	cp $(srcdir)/include/srtp.h $(DESTDIR)$(includedir)/srtp2  
	cp $(srcdir)/include/ekt.h $(DESTDIR)$(includedir)/srtp2  
	cp $(srcdir)/include/rtp.h $(DESTDIR)$(includedir)/srtp2  
	if [ -f libsrtp2.a ]; then cp libsrtp2.a $(DESTDIR)$(libdir)/; fi
	if [ -f libsrtp2.dll.a ]; then cp libsrtp2.dll.a $(DESTDIR)$(libdir)/; fi
	if [ -f libsrtp2.$(SHAREDLIBSUFFIX) ]; then \
		cp libsrtp2.$(SHAREDLIBSUFFIX) $(DESTDIR)$(SHAREDLIB_DIR)/; \
		cp libsrtp2.$(SHAREDLIBSUFFIXNOVER) $(DESTDIR)$(SHAREDLIB_DIR)/; \
=======
	cp $(srcdir)/include/*.h $(DESTDIR)$(includedir)/srtp  
	cp $(srcdir)/crypto/include/*.h $(DESTDIR)$(includedir)/srtp
	if [ "$(srcdir)" != "." ]; then cp crypto/include/*.h $(DESTDIR)$(includedir)/srtp; fi
	if [ -f libsrtp.a ]; then cp libsrtp.a $(DESTDIR)$(libdir)/; fi
	if [ -f libsrtp.dll.a ]; then cp libsrtp.dll.a $(DESTDIR)$(libdir)/; fi
	if [ -f libsrtp.$(SHAREDLIBSUFFIX) ]; then \
		$(INSTALL) -d $(DESTDIR)$(SHAREDLIB_DIR); \
		cp libsrtp.$(SHAREDLIBSUFFIX) $(DESTDIR)$(SHAREDLIB_DIR)/; \
		ln -sfn libsrtp.$(SHAREDLIBSUFFIX) $(DESTDIR)$(SHAREDLIB_DIR)/libsrtp.$(SHAREDLIBSUFFIXNOVER); \
>>>>>>> 945eeee9
	fi
	if [ "$(pkgconfig_DATA)" != "" ]; then \
		$(INSTALL) -d $(DESTDIR)$(pkgconfigdir); \
		cp $(top_builddir)/$(pkgconfig_DATA) $(DESTDIR)$(pkgconfigdir)/; \
	fi

uninstall:
	rm -f $(DESTDIR)$(includedir)/srtp2/*.h
	rm -f $(DESTDIR)$(libdir)/libsrtp2.*
	-rmdir $(DESTDIR)$(includedir)/srtp2
	if [ "$(pkgconfig_DATA)" != "" ]; then \
		rm -f $(DESTDIR)$(pkgconfigdir)/$(pkgconfig_DATA); \
	fi

clean:
	rm -rf $(cryptobj) $(srtpobj) TAGS \
        libsrtp2.a libsrtp2.so libsrtp2.dll.a core *.core test/core
	for a in * */* */*/*; do			\
              if [ -f "$$a~" ] ; then rm -f $$a~; fi;	\
        done;
	for a in $(testapp); do rm -rf $$a$(EXE); done
	rm -rf *.pict *.jpg *.dat 
	rm -rf freed allocated tmp
	$(MAKE) -C doc clean

superclean: clean
	rm -rf crypto/include/config.h config.log config.cache config.status \
               Makefile crypto/Makefile doc/Makefile \
               .gdb_history test/.gdb_history .DS_Store
	rm -rf autom4te.cache

distclean: superclean

distname = libsrtp-$(shell cat VERSION)

distribution: runtest superclean 
	if ! [ -f VERSION ]; then exit 1; fi
	if [ -f ../$(distname).tgz ]; then               \
           mv ../$(distname).tgz ../$(distname).tgz.bak; \
        fi
	cd ..; tar cvzf $(distname).tgz libsrtp

# EOF<|MERGE_RESOLUTION|>--- conflicted
+++ resolved
@@ -240,27 +240,16 @@
 install:
 	$(INSTALL) -d $(DESTDIR)$(includedir)/srtp2
 	$(INSTALL) -d $(DESTDIR)$(libdir)
-<<<<<<< HEAD
-	$(INSTALL) -d $(DESTDIR)$(bindir)
 	cp $(srcdir)/include/srtp.h $(DESTDIR)$(includedir)/srtp2  
 	cp $(srcdir)/include/ekt.h $(DESTDIR)$(includedir)/srtp2  
 	cp $(srcdir)/include/rtp.h $(DESTDIR)$(includedir)/srtp2  
 	if [ -f libsrtp2.a ]; then cp libsrtp2.a $(DESTDIR)$(libdir)/; fi
 	if [ -f libsrtp2.dll.a ]; then cp libsrtp2.dll.a $(DESTDIR)$(libdir)/; fi
 	if [ -f libsrtp2.$(SHAREDLIBSUFFIX) ]; then \
+		$(INSTALL) -d $(DESTDIR)$(SHAREDLIB_DIR); \
 		cp libsrtp2.$(SHAREDLIBSUFFIX) $(DESTDIR)$(SHAREDLIB_DIR)/; \
 		cp libsrtp2.$(SHAREDLIBSUFFIXNOVER) $(DESTDIR)$(SHAREDLIB_DIR)/; \
-=======
-	cp $(srcdir)/include/*.h $(DESTDIR)$(includedir)/srtp  
-	cp $(srcdir)/crypto/include/*.h $(DESTDIR)$(includedir)/srtp
-	if [ "$(srcdir)" != "." ]; then cp crypto/include/*.h $(DESTDIR)$(includedir)/srtp; fi
-	if [ -f libsrtp.a ]; then cp libsrtp.a $(DESTDIR)$(libdir)/; fi
-	if [ -f libsrtp.dll.a ]; then cp libsrtp.dll.a $(DESTDIR)$(libdir)/; fi
-	if [ -f libsrtp.$(SHAREDLIBSUFFIX) ]; then \
-		$(INSTALL) -d $(DESTDIR)$(SHAREDLIB_DIR); \
-		cp libsrtp.$(SHAREDLIBSUFFIX) $(DESTDIR)$(SHAREDLIB_DIR)/; \
-		ln -sfn libsrtp.$(SHAREDLIBSUFFIX) $(DESTDIR)$(SHAREDLIB_DIR)/libsrtp.$(SHAREDLIBSUFFIXNOVER); \
->>>>>>> 945eeee9
+		ln -sfn libsrtp2.$(SHAREDLIBSUFFIX) $(DESTDIR)$(SHAREDLIB_DIR)/libsrtp2.$(SHAREDLIBSUFFIXNOVER); \
 	fi
 	if [ "$(pkgconfig_DATA)" != "" ]; then \
 		$(INSTALL) -d $(DESTDIR)$(pkgconfigdir); \
