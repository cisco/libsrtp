# Makefile for secure rtp 
#
# David A. McGrew
# Cisco Systems, Inc.

# targets:
#
# runtest       runs test applications 
# test		builds test applications
# libsrtp2.a	static library implementing srtp
# libsrtp2.so	shared library implementing srtp
# clean		removes objects, libs, and executables
# distribution  cleans and builds a .tgz
# tags          builds etags file from all .c and .h files

USE_OPENSSL = @USE_OPENSSL@
HAVE_PCAP = @HAVE_PCAP@
HAVE_PKG_CONFIG = @HAVE_PKG_CONFIG@

.PHONY: all shared_library test

all: test 

runtest: test
	@echo "running libsrtp2 test applications..."
	crypto/test/cipher_driver$(EXE) -v >/dev/null
	crypto/test/kernel_driver$(EXE) -v >/dev/null
	crypto/test/aes_key_wrap$(EXE) >/dev/null
	test/rdbx_driver$(EXE) -v >/dev/null
	test/srtp_driver$(EXE) -v >/dev/null
	test/roc_driver$(EXE) -v >/dev/null
	test/replay_driver$(EXE) -v >/dev/null
	test/dtls_srtp_driver$(EXE) >/dev/null
	test/ekt_tag_key_wrap_test$(EXE) >/dev/null
	cd test; $(abspath $(srcdir))/test/rtpw_test.sh >/dev/null	
ifeq (1, $(USE_OPENSSL))
	cd test; $(abspath $(srcdir))/test/rtpw_test_gcm.sh >/dev/null	
endif
	@echo "libsrtp2 test applications passed."
	$(MAKE) -C crypto runtest

# makefile variables

CC	= @CC@
INCDIR	= -Icrypto/include -I$(srcdir)/include -I$(srcdir)/crypto/include
DEFS	= @DEFS@
CPPFLAGS= -fPIC @CPPFLAGS@
CFLAGS	= @CFLAGS@
LIBS	= @LIBS@
LDFLAGS	= -L. @LDFLAGS@
COMPILE = $(CC) $(DEFS) $(INCDIR) $(CPPFLAGS) $(CFLAGS)
SRTPLIB	= -lsrtp2

AR      = @AR@
RANLIB	= @RANLIB@
INSTALL	= @INSTALL@

# EXE defines the suffix on executables - it's .exe for Windows, and
# null on linux, bsd, and OS X and other OSes.
EXE	= @EXE@

HMAC_OBJS = @HMAC_OBJS@
AES_ICM_OBJS = @AES_ICM_OBJS@

srcdir = @srcdir@
top_srcdir = @top_srcdir@
top_builddir = @top_builddir@
VPATH = @srcdir@
prefix = @prefix@
exec_prefix = @exec_prefix@
includedir = @includedir@
libdir = @libdir@
bindir = @bindir@

ifeq (1, $(HAVE_PKG_CONFIG))
pkgconfigdir = $(libdir)/pkgconfig
pkgconfig_DATA = libsrtp2.pc
endif

SHAREDLIBVERSION = 1
ifeq (linux,$(findstring linux,@host@))
SHAREDLIB_DIR = $(libdir)
SHAREDLIB_LDFLAGS = -shared -Wl,-soname,$@
SHAREDLIBSUFFIXNOVER = so
SHAREDLIBSUFFIX = $(SHAREDLIBSUFFIXNOVER).$(SHAREDLIBVERSION)
else ifeq (mingw,$(findstring mingw,@host@))
SHAREDLIB_DIR = $(bindir)
SHAREDLIB_LDFLAGS = -shared -Wl,--out-implib,libsrtp2.dll.a
SHAREDLIBVERSION =
SHAREDLIBSUFFIXNOVER = dll
SHAREDLIBSUFFIX = $(SHAREDLIBSUFFIXNOVER)
else ifeq (darwin,$(findstring darwin,@host@))
SHAREDLIB_DIR = $(libdir)
SHAREDLIB_LDFLAGS = -dynamiclib -twolevel_namespace -undefined dynamic_lookup \
        -fno-common -headerpad_max_install_names -install_name $(libdir)/$@
SHAREDLIBSUFFIXNOVER = dylib
SHAREDLIBSUFFIX = $(SHAREDLIBVERSION).$(SHAREDLIBSUFFIXNOVER)
endif

# implicit rules for object files and test apps

%.o: %.c
	$(COMPILE) -c $< -o $@

%$(EXE): %.c
	$(COMPILE) $(LDFLAGS) $< -o $@ $(SRTPLIB) $(LIBS)

ciphers = crypto/cipher/cipher.o crypto/cipher/null_cipher.o      \
          $(AES_ICM_OBJS)     

hashes  = crypto/hash/null_auth.o  crypto/hash/auth.o            \
	  $(HMAC_OBJS)

replay  = crypto/replay/rdb.o crypto/replay/rdbx.o               \
          crypto/replay/ut_sim.o 

math    = crypto/math/datatypes.o crypto/math/stat.o 

ust     = crypto/ust/ust.o 

err     = crypto/kernel/err.o

kernel  = crypto/kernel/crypto_kernel.o  crypto/kernel/alloc.o   \
          crypto/kernel/key.o $(err) # $(ust) 

cryptobj =  $(ciphers) $(hashes) $(math) $(kernel) $(replay)

# libsrtp2.a (implements srtp processing)

srtpobj = srtp/srtp.o srtp/ekt.o srtp/ekt_tag_utils.o

libsrtp2.a: $(srtpobj) $(cryptobj) $(gdoi)
	$(AR) cr libsrtp2.a $^
	$(RANLIB) libsrtp2.a

libsrtp2.$(SHAREDLIBSUFFIX): $(srtpobj) $(cryptobj) $(gdoi)
	$(CC) -shared -o $@ $(SHAREDLIB_LDFLAGS) \
                $^ $(LDFLAGS) $(LIBS)
	if [ -n "$(SHAREDLIBVERSION)" ]; then \
		ln -sfn $@ libsrtp2.$(SHAREDLIBSUFFIXNOVER); \
	fi

shared_library: libsrtp2.$(SHAREDLIBSUFFIX)

libsrtp2.so: $(srtpobj) $(cryptobj) 
	$(CC) -shared -Wl,-soname,libsrtp2.so \
	    -o libsrtp2.so $^ $(LDFLAGS)

# test applications 
ifneq (1, $(USE_OPENSSL))
AES_CALC = crypto/test/aes_calc$(EXE)
endif

crypto_testapp = $(AES_CALC) crypto/test/cipher_driver$(EXE) \
	crypto/test/datatypes_driver$(EXE) crypto/test/kernel_driver$(EXE) \
	crypto/test/sha1_driver$(EXE) \
	crypto/test/stat_driver$(EXE) \
	crypto/test/aes_key_wrap$(EXE) 

testapp = $(crypto_testapp) test/srtp_driver$(EXE) test/replay_driver$(EXE) \
	  test/roc_driver$(EXE) test/rdbx_driver$(EXE) test/rtpw$(EXE) \
	  test/dtls_srtp_driver$(EXE) test/ekt_tag_key_wrap_test$(EXE)

ifeq (1, $(HAVE_PCAP))
testapp += test/rtp_decoder$(EXE)
endif

$(testapp): libsrtp2.a

test/rtpw$(EXE): test/rtpw.c test/rtp.c test/util.c test/getopt_s.c \
        crypto/math/datatypes.c
	$(COMPILE) $(LDFLAGS) -o $@ $^ $(LIBS) $(SRTPLIB)

ifeq (1, $(HAVE_PCAP))
test/rtp_decoder$(EXE): test/rtp_decoder.c test/rtp.c test/util.c test/getopt_s.c \
        crypto/math/datatypes.c
	$(COMPILE) $(LDFLAGS) -o $@ $^ $(LIBS) $(SRTPLIB)
endif

crypto/test/aes_calc$(EXE): crypto/test/aes_calc.c test/util.c
	$(COMPILE) -I./test $(LDFLAGS) -o $@ $^ $(LIBS) $(SRTPLIB)

crypto/test/datatypes_driver$(EXE): crypto/test/datatypes_driver.c test/util.c
	$(COMPILE) -I./test $(LDFLAGS) -o $@ $^ $(LIBS) $(SRTPLIB)

crypto/test/sha1_driver$(EXE): crypto/test/sha1_driver.c test/util.c
	$(COMPILE) -I./test $(LDFLAGS) -o $@ $^ $(LIBS) $(SRTPLIB)

test/srtp_driver$(EXE): test/srtp_driver.c test/util.c test/getopt_s.c
	$(COMPILE) $(LDFLAGS) -o $@ $^ $(LIBS) $(SRTPLIB)

test/rdbx_driver$(EXE): test/rdbx_driver.c test/getopt_s.c
	$(COMPILE) $(LDFLAGS) -o $@ $^ $(LIBS) $(SRTPLIB)

test/dtls_srtp_driver$(EXE): test/dtls_srtp_driver.c test/getopt_s.c
	$(COMPILE) $(LDFLAGS) -o $@ $^ $(LIBS) $(SRTPLIB)

<<<<<<< HEAD
test/ekt_tag_key_wrap_test$(EXE): test/ekt_tag_key_wrap_test.c
=======
crypto/test/cipher_driver$(EXE): crypto/test/cipher_driver.c test/getopt_s.c
	$(COMPILE) $(LDFLAGS) -o $@ $^ $(LIBS) $(SRTPLIB)

crypto/test/kernel_driver$(EXE): crypto/test/kernel_driver.c test/getopt_s.c
	$(COMPILE) $(LDFLAGS) -o $@ $^ $(LIBS) $(SRTPLIB)

crypto/test/rand_gen$(EXE): crypto/test/rand_gen.c test/getopt_s.c
	$(COMPILE) $(LDFLAGS) -o $@ $^ $(LIBS) $(SRTPLIB)

crypto/test/rand_gen_soak$(EXE): crypto/test/rand_gen_soak.c test/getopt_s.c
>>>>>>> 1ce6a74e
	$(COMPILE) $(LDFLAGS) -o $@ $^ $(LIBS) $(SRTPLIB)

test: $(testapp)
	@echo "Build done. Please run '$(MAKE) runtest' to run self tests."

memtest: test/srtp_driver
	@test/srtp_driver -v -d "alloc" > tmp
	@grep freed tmp | wc -l > freed
	@grep allocated tmp | wc -l > allocated
	@echo "checking for memory leaks (only works with --enable-stdout)"
	cmp -s allocated freed
	@echo "passed (same number of alloc() and dealloc() calls found)"
	@rm freed allocated tmp

# the target 'plot' runs the timing test (test/srtp_driver -t) then
# uses gnuplot to produce plots of the results - see the script file
# 'timing'

plot:	test/srtp_driver
	test/srtp_driver -t > timing.dat


# bookkeeping: tags, clean, and distribution

tags:
	etags */*.[ch] */*/*.[ch] 


# documentation - the target libsrtpdoc builds a PDF file documenting
# libsrtp2

libsrtp2doc:
	$(MAKE) -C doc

.PHONY: clean superclean distclean install

install:
	$(INSTALL) -d $(DESTDIR)$(includedir)/srtp2
	$(INSTALL) -d $(DESTDIR)$(libdir)
	cp $(srcdir)/include/srtp.h $(DESTDIR)$(includedir)/srtp2  
	cp $(srcdir)/include/ekt.h $(DESTDIR)$(includedir)/srtp2  
	cp $(srcdir)/include/rtp.h $(DESTDIR)$(includedir)/srtp2  
	if [ -f libsrtp2.a ]; then cp libsrtp2.a $(DESTDIR)$(libdir)/; fi
	if [ -f libsrtp2.dll.a ]; then cp libsrtp2.dll.a $(DESTDIR)$(libdir)/; fi
	if [ -f libsrtp2.$(SHAREDLIBSUFFIX) ]; then \
		$(INSTALL) -d $(DESTDIR)$(SHAREDLIB_DIR); \
		cp libsrtp2.$(SHAREDLIBSUFFIX) $(DESTDIR)$(SHAREDLIB_DIR)/; \
		cp libsrtp2.$(SHAREDLIBSUFFIXNOVER) $(DESTDIR)$(SHAREDLIB_DIR)/; \
		ln -sfn libsrtp2.$(SHAREDLIBSUFFIX) $(DESTDIR)$(SHAREDLIB_DIR)/libsrtp2.$(SHAREDLIBSUFFIXNOVER); \
	fi
	if [ "$(pkgconfig_DATA)" != "" ]; then \
		$(INSTALL) -d $(DESTDIR)$(pkgconfigdir); \
		cp $(top_builddir)/$(pkgconfig_DATA) $(DESTDIR)$(pkgconfigdir)/; \
	fi

uninstall:
	rm -f $(DESTDIR)$(includedir)/srtp2/*.h
	rm -f $(DESTDIR)$(libdir)/libsrtp2.*
	-rmdir $(DESTDIR)$(includedir)/srtp2
	if [ "$(pkgconfig_DATA)" != "" ]; then \
		rm -f $(DESTDIR)$(pkgconfigdir)/$(pkgconfig_DATA); \
	fi

clean:
	rm -rf $(cryptobj) $(srtpobj) TAGS \
        libsrtp2.a libsrtp2.so libsrtp2.dll.a core *.core test/core
	for a in * */* */*/*; do			\
              if [ -f "$$a~" ] ; then rm -f $$a~; fi;	\
        done;
	for a in $(testapp); do rm -rf $$a$(EXE); done
	rm -rf *.pict *.jpg *.dat 
	rm -rf freed allocated tmp
	$(MAKE) -C doc clean

superclean: clean
	rm -rf crypto/include/config.h config.log config.cache config.status \
               Makefile crypto/Makefile doc/Makefile \
               .gdb_history test/.gdb_history .DS_Store
	rm -rf autom4te.cache

distclean: superclean

distname = libsrtp-$(shell cat VERSION)

distribution: runtest superclean 
	if ! [ -f VERSION ]; then exit 1; fi
	if [ -f ../$(distname).tgz ]; then               \
           mv ../$(distname).tgz ../$(distname).tgz.bak; \
        fi
	cd ..; tar cvzf $(distname).tgz libsrtp

# EOF<|MERGE_RESOLUTION|>--- conflicted
+++ resolved
@@ -195,9 +195,9 @@
 test/dtls_srtp_driver$(EXE): test/dtls_srtp_driver.c test/getopt_s.c
 	$(COMPILE) $(LDFLAGS) -o $@ $^ $(LIBS) $(SRTPLIB)
 
-<<<<<<< HEAD
 test/ekt_tag_key_wrap_test$(EXE): test/ekt_tag_key_wrap_test.c
-=======
+	$(COMPILE) $(LDFLAGS) -o $@ $^ $(LIBS) $(SRTPLIB)
+
 crypto/test/cipher_driver$(EXE): crypto/test/cipher_driver.c test/getopt_s.c
 	$(COMPILE) $(LDFLAGS) -o $@ $^ $(LIBS) $(SRTPLIB)
 
@@ -208,9 +208,7 @@
 	$(COMPILE) $(LDFLAGS) -o $@ $^ $(LIBS) $(SRTPLIB)
 
 crypto/test/rand_gen_soak$(EXE): crypto/test/rand_gen_soak.c test/getopt_s.c
->>>>>>> 1ce6a74e
-	$(COMPILE) $(LDFLAGS) -o $@ $^ $(LIBS) $(SRTPLIB)
-
+	$(COMPILE) $(LDFLAGS) -o $@ $^ $(LIBS) $(SRTPLIB)
 test: $(testapp)
 	@echo "Build done. Please run '$(MAKE) runtest' to run self tests."
 
