dnl Process this file with autoconf to produce a configure script.
AC_INIT([libsrtp2], [2.1.0-pre], [https://github.com/cisco/libsrtp/issues])

dnl Must come before AC_PROG_CC
if test -z "$CFLAGS"; then
   dnl Default value for CFLAGS if not specified.
   CFLAGS="-Wall -pedantic -O4 -fexpensive-optimizations -funroll-loops"
fi

dnl Checks for programs.
m4_ifdef([AM_PROG_AR], [AM_PROG_AR])
AC_PROG_RANLIB
AC_PROG_CC
AC_PROG_INSTALL

dnl Check the byte order
AC_C_BIGENDIAN

AC_CANONICAL_HOST

dnl check host_cpu type, set defines appropriately
case $host_cpu in
     i*86 | x86_64 )
	AC_DEFINE(CPU_CISC, 1,
	   [Define if building for a CISC machine (e.g. Intel).])
        AC_DEFINE(HAVE_X86, 1,
	   [Define to use X86 inlined assembly code]);; 
	* )
	   AC_DEFINE(CPU_RISC, 1,
	    [Define if building for a RISC machine (assume slow byte access).])
	;;
esac	

dnl Check if we are on a Windows platform.
case $host_os in
    *cygwin*|*mingw* ) 
	EXE=.exe
	HOST_IS_WINDOWS=yes
	;;
    * )
	EXE=""
	;;
esac
AC_SUBST(EXE)   # define executable suffix; this is needed for `make clean'


dnl Checks for header files.
AC_HEADER_STDC
AC_CHECK_HEADERS(stdlib.h)
AC_CHECK_HEADERS(unistd.h)
AC_CHECK_HEADERS(byteswap.h)
AC_CHECK_HEADERS(stdint.h)
AC_CHECK_HEADERS(sys/uio.h)
AC_CHECK_HEADERS(inttypes.h)
AC_CHECK_HEADERS(sys/types.h)
AC_CHECK_HEADERS(machine/types.h)
AC_CHECK_HEADERS(sys/int_types.h)

dnl socket() and friends
AC_CHECK_HEADERS(sys/socket.h netinet/in.h arpa/inet.h)
AC_CHECK_HEADERS(windows.h, [AC_CHECK_HEADERS(winsock2.h)])

AC_CHECK_TYPES([int8_t,uint8_t,int16_t,uint16_t,int32_t,uint32_t,uint64_t])
AC_CHECK_SIZEOF(unsigned long)
AC_CHECK_SIZEOF(unsigned long long)

dnl Checks for typedefs, structures, and compiler characteristics.
AC_C_CONST
AC_C_INLINE
AC_TYPE_SIZE_T

dnl Checks for library functions.
AC_CHECK_FUNCS(socket inet_aton usleep sigaction)

dnl Find socket function if not found yet.
if test "x$ac_cv_func_socket" = "xno"; then
  AC_CHECK_LIB(socket, socket)
  AC_MSG_CHECKING([for socket in -lwsock32])
  SAVELIBS="$LIBS"
  LIBS="$LIBS -lwsock32"
  AC_LINK_IFELSE([AC_LANG_PROGRAM([[
#include <winsock2.h>
]], [[
socket(0, 0, 0);
]])],[ac_cv_func_socket=yes
    AC_MSG_RESULT(yes)],[LIBS="$SAVELIBS"
    AC_MSG_RESULT(no)])
fi

AC_MSG_CHECKING(whether to compile in debugging)
AC_ARG_ENABLE(debug,
  [AS_HELP_STRING([--disable-debug],
		  [do not compile in dynamic debugging system])],
  [], enable_debug=yes)
if test "$enable_debug" = "yes"; then
   AC_DEFINE(ENABLE_DEBUGGING, 1,
      [Define to compile in dynamic debugging system.])
fi
AC_MSG_RESULT($enable_debug)

AC_MSG_CHECKING(whether to use ISMAcryp code)
AC_ARG_ENABLE(generic-aesicm,
  [AS_HELP_STRING([--enable-generic-aesicm],
		  [compile in changes for ISMAcryp])],
  [], enable_generic_aesicm=no)
if test "$enable_generic_aesicm" = "yes"; then
   AC_DEFINE(GENERIC_AESICM, 1, [Define this to use ISMAcryp code.])
fi
AC_MSG_RESULT($enable_generic_aesicm)

PKG_PROG_PKG_CONFIG

AC_MSG_CHECKING(whether to leverage OpenSSL crypto)
AC_ARG_ENABLE(openssl,
  [AS_HELP_STRING([--enable-openssl],
		  [compile in OpenSSL crypto engine])],
  [], enable_openssl=no)
AC_MSG_RESULT($enable_openssl)
if test "$enable_openssl" = "yes"; then
   AC_MSG_CHECKING(for user specified OpenSSL directory)
   AC_ARG_WITH(openssl-dir,
      [AS_HELP_STRING([--with-openssl-dir], [Location of OpenSSL installation])],
      [openssl_dir="$withval"], openssl_dir="")

<<<<<<< HEAD
   LIBS="$LIBS -L$openssl_dir/lib $(pkg-config --libs openssl)";
   CFLAGS="$CFLAGS -I$openssl_dir/include $(pkg-config --cflags openssl)";
=======
   LDFLAGS="$LDFLAGS -L$openssl_dir/lib $($PKG_CONFIG --libs openssl)";
   CFLAGS="$CFLAGS -I$openssl_dir/include $($PKG_CONFIG --cflags openssl)";
>>>>>>> e345cbe0

   SAVELIBS="$LIBS"
   AC_CHECK_LIB([crypto], [EVP_aes_128_gcm], [],
             [AC_MSG_FAILURE([can't find openssl >1.0.1 crypto lib])])
   LIBS="$SAVELIBS"

   AC_DEFINE(OPENSSL, 1, [Define this to use OpenSSL crypto.])
   AES_ICM_OBJS="crypto/cipher/aes_icm_ossl.o crypto/cipher/aes_gcm_ossl.o"
   HMAC_OBJS=crypto/hash/hmac_ossl.o
   USE_OPENSSL=1
   AC_SUBST(USE_OPENSSL)

   AC_MSG_CHECKING(whether to leverage OpenSSL KDF algorithm)
   AC_ARG_ENABLE(openssl-kdf,
      [AS_HELP_STRING([--enable-openssl-kdf], [Use OpenSSL KDF algorithm])],
      [], enable_openssl_kdf=no)
   AC_MSG_RESULT($enable_openssl_kdf)
   if test "$enable_openssl_kdf" = "yes"; then
      AC_CHECK_LIB([crypto], [kdf_srtp], [],
             [AC_MSG_FAILURE([can't find openssl KDF lib])])
      AC_DEFINE(OPENSSL_KDF, 1, [Define this to use OpenSSL KDF for SRTP.])
   fi
else
   AES_ICM_OBJS="crypto/cipher/aes_icm.o crypto/cipher/aes.o"
   HMAC_OBJS="crypto/hash/hmac.o crypto/hash/sha1.o"
fi
AC_SUBST(AES_ICM_OBJS)                              
AC_SUBST(HMAC_OBJS)

dnl Checking for PCAP
AC_CHECK_LIB([pcap],[pcap_create],
    [PCAP=1
     LIBS="-lpcap $LIBS"
     HAVE_PCAP=1
     AC_DEFINE(HAVE_PCAP, 1, [Define to 1 if you have the `pcap' library (-lpcap)])
     AC_SUBST(HAVE_PCAP)
])

AC_MSG_CHECKING(whether to use stdout for error reporting)
AC_ARG_ENABLE(stdout,
  [AS_HELP_STRING([--enable-stdout], [use stdout for debug/error reporting])],
  [], enable_stdout=no)
if test "$enable_stdout" = "yes"; then
   AC_DEFINE(ERR_REPORTING_STDOUT, 1, [Define to use logging to stdout.])
fi
AC_MSG_RESULT($enable_stdout)

AC_MSG_CHECKING(whether to use /dev/console for error reporting)
AC_ARG_ENABLE(console,
  [AS_HELP_STRING([--enable-console], [use /dev/console for error reporting])],
  [], enable_console=no)
if test "$enable_console" = "yes"; then
   AC_DEFINE(USE_ERR_REPORTING_FILE, 1, [Write errors to this file])
   AC_DEFINE(ERR_REPORTING_FILE, "/dev/console", [Report errors to this file.])
fi
AC_MSG_RESULT($enable_console)

AC_CONFIG_HEADER(crypto/include/config.h:config_in.h)

if test "x$PKG_CONFIG" != "x"; then
    HAVE_PKG_CONFIG=1
    AC_CONFIG_FILES([libsrtp2.pc])
else
    HAVE_PKG_CONFIG=0
fi
AC_SUBST(HAVE_PKG_CONFIG)
AC_CONFIG_FILES([Makefile crypto/Makefile doc/Makefile])
AC_OUTPUT

# This is needed when building outside the source dir.
AS_MKDIR_P(crypto/cipher)
AS_MKDIR_P(crypto/hash)
AS_MKDIR_P(crypto/kernel)
AS_MKDIR_P(crypto/math)
AS_MKDIR_P(crypto/replay)
AS_MKDIR_P(crypto/test)
AS_MKDIR_P(doc)
AS_MKDIR_P(srtp)
AS_MKDIR_P(test)<|MERGE_RESOLUTION|>--- conflicted
+++ resolved
@@ -122,13 +122,8 @@
       [AS_HELP_STRING([--with-openssl-dir], [Location of OpenSSL installation])],
       [openssl_dir="$withval"], openssl_dir="")
 
-<<<<<<< HEAD
-   LIBS="$LIBS -L$openssl_dir/lib $(pkg-config --libs openssl)";
-   CFLAGS="$CFLAGS -I$openssl_dir/include $(pkg-config --cflags openssl)";
-=======
-   LDFLAGS="$LDFLAGS -L$openssl_dir/lib $($PKG_CONFIG --libs openssl)";
+   LIBS="$LIBS -L$openssl_dir/lib $($PKG_CONFIG --libs openssl)";
    CFLAGS="$CFLAGS -I$openssl_dir/include $($PKG_CONFIG --cflags openssl)";
->>>>>>> e345cbe0
 
    SAVELIBS="$LIBS"
    AC_CHECK_LIB([crypto], [EVP_aes_128_gcm], [],
