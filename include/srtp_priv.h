--- conflicted
+++ resolved
@@ -125,11 +125,7 @@
     uint8_t *enc_xtn_hdr;
     size_t enc_xtn_hdr_count;
     uint32_t pending_roc;
-<<<<<<< HEAD
-=======
-    unsigned int use_cryptex;
-    struct srtp_stream_ctx_t_ *next; /* linked list of streams */
->>>>>>> 90d2345b
+    bool use_cryptex;
 } strp_stream_ctx_t_;
 
 /*
