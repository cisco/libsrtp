/*
 * srtp.h
 *
 * interface to libsrtp
 *
 * David A. McGrew
 * Cisco Systems, Inc.
 */
/*
 *
 * Copyright (c) 2001-2017, Cisco Systems, Inc.
 * All rights reserved.
 *
 * Redistribution and use in source and binary forms, with or without
 * modification, are permitted provided that the following conditions
 * are met:
 *
 *   Redistributions of source code must retain the above copyright
 *   notice, this list of conditions and the following disclaimer.
 *
 *   Redistributions in binary form must reproduce the above
 *   copyright notice, this list of conditions and the following
 *   disclaimer in the documentation and/or other materials provided
 *   with the distribution.
 *
 *   Neither the name of the Cisco Systems, Inc. nor the names of its
 *   contributors may be used to endorse or promote products derived
 *   from this software without specific prior written permission.
 *
 * THIS SOFTWARE IS PROVIDED BY THE COPYRIGHT HOLDERS AND CONTRIBUTORS
 * "AS IS" AND ANY EXPRESS OR IMPLIED WARRANTIES, INCLUDING, BUT NOT
 * LIMITED TO, THE IMPLIED WARRANTIES OF MERCHANTABILITY AND FITNESS
 * FOR A PARTICULAR PURPOSE ARE DISCLAIMED. IN NO EVENT SHALL THE
 * COPYRIGHT HOLDERS OR CONTRIBUTORS BE LIABLE FOR ANY DIRECT,
 * INDIRECT, INCIDENTAL, SPECIAL, EXEMPLARY, OR CONSEQUENTIAL DAMAGES
 * (INCLUDING, BUT NOT LIMITED TO, PROCUREMENT OF SUBSTITUTE GOODS OR
 * SERVICES; LOSS OF USE, DATA, OR PROFITS; OR BUSINESS INTERRUPTION)
 * HOWEVER CAUSED AND ON ANY THEORY OF LIABILITY, WHETHER IN CONTRACT,
 * STRICT LIABILITY, OR TORT (INCLUDING NEGLIGENCE OR OTHERWISE)
 * ARISING IN ANY WAY OUT OF THE USE OF THIS SOFTWARE, EVEN IF ADVISED
 * OF THE POSSIBILITY OF SUCH DAMAGE.
 *
 */

#ifndef SRTP_SRTP_H
#define SRTP_SRTP_H

#include <stdint.h>
#include <stddef.h>
#include <stdbool.h>

#ifdef __cplusplus
extern "C" {
#endif

/**
 * @defgroup SRTP Secure RTP
 *
 * @brief libSRTP provides functions for protecting RTP and RTCP.  See
 * Section @ref Overview for an introduction to the use of the library.
 *
 * @{
 */

/*
 * SRTP_MASTER_KEY_LEN is the nominal master key length supported by libSRTP
 */

#define SRTP_MASTER_KEY_LEN 30

/*
 * SRTP_MAX_KEY_LEN is the maximum key length supported by libSRTP
 */
#define SRTP_MAX_KEY_LEN 64

/*
 * SRTP_MAX_TAG_LEN is the maximum tag length supported by libSRTP
 */

#define SRTP_MAX_TAG_LEN 16

/**
 * SRTP_MAX_MKI_LEN is the maximum size the MKI could be which is
 * 128 bytes
 */
#define SRTP_MAX_MKI_LEN 128

/**
 * SRTP_MAX_TRAILER_LEN is the maximum length of the SRTP trailer
 * (authentication tag and MKI) supported by libSRTP.  This value is
 * the maximum number of octets that will be added to an RTP packet by
 * srtp_protect().
 *
 * @brief the maximum number of octets added by srtp_protect().
 */
#define SRTP_MAX_TRAILER_LEN (SRTP_MAX_TAG_LEN + SRTP_MAX_MKI_LEN)

/**
 * SRTP_SRCTP_INDEX_LEN is the size the SRTCP index which is
 * 4 bytes
 */
#define SRTP_SRCTP_INDEX_LEN 4

/**
 * SRTP_MAX_SRTCP_TRAILER_LEN is the maximum length of the SRTCP trailer
 * (index, authentication tag and MKI) supported by libSRTP.  This value is
 * the maximum number of octets that will be added to an RTCP packet by
 * srtp_protect_rtcp().
 *
 * @brief the maximum number of octets added by srtp_protect().
 */
#define SRTP_MAX_SRTCP_TRAILER_LEN                                             \
    (SRTP_SRCTP_INDEX_LEN + SRTP_MAX_TAG_LEN + SRTP_MAX_MKI_LEN)

/**
 * SRTP_MAX_NUM_MASTER_KEYS is the maximum number of Master keys for
 * MKI supported by libSRTP.
 *
 */
#define SRTP_MAX_NUM_MASTER_KEYS 16

#define SRTP_SALT_LEN 14

/*
 * SRTP_AEAD_SALT_LEN is the length of the SALT values used with
 * GCM mode.  GCM mode requires an IV.  The SALT value is used
 * as part of the IV formation logic applied to each RTP packet.
 */
#define SRTP_AEAD_SALT_LEN 12

#define SRTP_AES_128_KEY_LEN 16
#define SRTP_AES_192_KEY_LEN 24
#define SRTP_AES_256_KEY_LEN 32

#define SRTP_AES_ICM_128_KEY_LEN_WSALT (SRTP_SALT_LEN + SRTP_AES_128_KEY_LEN)
#define SRTP_AES_ICM_192_KEY_LEN_WSALT (SRTP_SALT_LEN + SRTP_AES_192_KEY_LEN)
#define SRTP_AES_ICM_256_KEY_LEN_WSALT (SRTP_SALT_LEN + SRTP_AES_256_KEY_LEN)

#define SRTP_AES_GCM_128_KEY_LEN_WSALT                                         \
    (SRTP_AEAD_SALT_LEN + SRTP_AES_128_KEY_LEN)
#define SRTP_AES_GCM_192_KEY_LEN_WSALT                                         \
    (SRTP_AEAD_SALT_LEN + SRTP_AES_192_KEY_LEN)
#define SRTP_AES_GCM_256_KEY_LEN_WSALT                                         \
    (SRTP_AEAD_SALT_LEN + SRTP_AES_256_KEY_LEN)

/**
 *  @brief A srtp_cipher_type_id_t is an identifier for a particular cipher
 *  type.
 *
 *  A srtp_cipher_type_id_t is an integer that represents a particular
 *  cipher type, e.g. the Advanced Encryption Standard (AES).  A
 *  SRTP_NULL_CIPHER is available; this cipher leaves the data unchanged,
 *  and can be selected to indicate that no encryption is to take
 *  place.
 *
 *  @ingroup Ciphers
 */
typedef uint32_t srtp_cipher_type_id_t;

/**
 *  @brief An srtp_auth_type_id_t is an identifier for a particular
 * authentication
 *   function.
 *
 *  An srtp_auth_type_id_t is an integer that represents a particular
 *  authentication function type, e.g. HMAC-SHA1.  A SRTP_NULL_AUTH is
 *  available; this authentication function performs no computation,
 *  and can be selected to indicate that no authentication is to take
 *  place.
 *
 *  @ingroup Authentication
 */
typedef uint32_t srtp_auth_type_id_t;

/**
 * @brief srtp_err_status_t defines error codes.
 *
 * The enumeration srtp_err_status_t defines error codes.  Note that the
 * value of srtp_err_status_ok is equal to zero, which can simplify error
 * checking somewhat.
 *
 */
typedef enum {
    srtp_err_status_ok = 0,             /**< nothing to report               */
    srtp_err_status_fail = 1,           /**< unspecified failure             */
    srtp_err_status_bad_param = 2,      /**< unsupported parameter           */
    srtp_err_status_alloc_fail = 3,     /**< couldn't allocate memory        */
    srtp_err_status_dealloc_fail = 4,   /**< couldn't deallocate properly    */
    srtp_err_status_init_fail = 5,      /**< couldn't initialize             */
    srtp_err_status_terminus = 6,       /**< can't process as much data as   */
                                        /**< requested                       */
    srtp_err_status_auth_fail = 7,      /**< authentication failure          */
    srtp_err_status_cipher_fail = 8,    /**< cipher failure                  */
    srtp_err_status_replay_fail = 9,    /**< replay check failed (bad index) */
    srtp_err_status_replay_old = 10,    /**< replay check failed (index too  */
                                        /**< old)                            */
    srtp_err_status_algo_fail = 11,     /**< algorithm failed test routine   */
    srtp_err_status_no_such_op = 12,    /**< unsupported operation           */
    srtp_err_status_no_ctx = 13,        /**< no appropriate context found    */
    srtp_err_status_cant_check = 14,    /**< unable to perform desired       */
                                        /**< validation                      */
    srtp_err_status_key_expired = 15,   /**< can't use key any more          */
    srtp_err_status_socket_err = 16,    /**< error in use of socket          */
    srtp_err_status_signal_err = 17,    /**< error in use POSIX signals      */
    srtp_err_status_nonce_bad = 18,     /**< nonce check failed              */
    srtp_err_status_read_fail = 19,     /**< couldn't read data              */
    srtp_err_status_write_fail = 20,    /**< couldn't write data             */
    srtp_err_status_parse_err = 21,     /**< error parsing data              */
    srtp_err_status_encode_err = 22,    /**< error encoding data             */
    srtp_err_status_semaphore_err = 23, /**< error while using semaphores    */
    srtp_err_status_pfkey_err = 24,     /**< error while using pfkey         */
    srtp_err_status_bad_mki = 25,       /**< error MKI present in packet is  */
                                        /**< invalid                         */
    srtp_err_status_pkt_idx_old = 26,   /**< packet index is too old to      */
                                        /**< consider                        */
    srtp_err_status_pkt_idx_adv = 27,   /**< packet index advanced, reset    */
                                        /**< needed                          */
    srtp_err_status_buffer_small = 28,  /**< out buffer is too small         */
} srtp_err_status_t;

typedef struct srtp_ctx_t_ srtp_ctx_t;

/**
 * @brief srtp_sec_serv_t describes a set of security services.
 *
 * A srtp_sec_serv_t enumeration is used to describe the particular
 * security services that will be applied by a particular crypto
 * policy (or other mechanism).
 */
typedef enum {
    sec_serv_none = 0,         /**< no services                        */
    sec_serv_conf = 1,         /**< confidentiality                    */
    sec_serv_auth = 2,         /**< authentication                     */
    sec_serv_conf_and_auth = 3 /**< confidentiality and authentication */
} srtp_sec_serv_t;

/**
 * @brief srtp_crypto_policy_t describes a particular crypto policy that
 * can be applied to an SRTP stream.
 *
 * A srtp_crypto_policy_t describes a particular cryptographic policy that
 * can be applied to an SRTP or SRTCP stream.  An SRTP session policy
 * consists of a list of these policies, one for each SRTP stream
 * in the session.
 */
typedef struct srtp_crypto_policy_t {
    srtp_cipher_type_id_t cipher_type; /**< An integer representing          */
                                       /**< the type of cipher.              */
    size_t cipher_key_len;             /**< The length of the cipher key     */
                                       /**< in octets.                       */
    srtp_auth_type_id_t auth_type;     /**< An integer representing the      */
                                       /**< authentication function.         */
    size_t auth_key_len;               /**< The length of the authentication */
                                       /**< function key in octets.          */
    size_t auth_tag_len;               /**< The length of the authentication */
                                       /**< tag in octets.                   */
    srtp_sec_serv_t sec_serv;          /**< The flag indicating the security */
                                       /**< services to be applied.          */
} srtp_crypto_policy_t;

/**
 * @brief srtp_ssrc_type_t describes the type of an SSRC.
 *
 * An srtp_ssrc_type_t enumeration is used to indicate a type of SSRC.  See
 * @ref srtp_policy_t for more information.
 */
typedef enum {
    ssrc_undefined = 0,   /**< Indicates an undefined SSRC type.    */
    ssrc_specific = 1,    /**< Indicates a specific SSRC value      */
    ssrc_any_inbound = 2, /**< Indicates any inbound SSRC value     */
                          /**< (i.e. a value that is used in the    */
                          /**< function srtp_unprotect())           */
    ssrc_any_outbound = 3 /**< Indicates any outbound SSRC value    */
                          /**< (i.e. a value that is used in the    */
                          /**< function srtp_protect())             */
} srtp_ssrc_type_t;

/**
 * @brief An srtp_ssrc_t represents a particular SSRC value, or a `wildcard'
 * SSRC.
 *
 * An srtp_ssrc_t represents a particular SSRC value (if its type is
 * ssrc_specific), or a wildcard SSRC value that will match all
 * outbound SSRCs (if its type is ssrc_any_outbound) or all inbound
 * SSRCs (if its type is ssrc_any_inbound).
 */
typedef struct {
    srtp_ssrc_type_t type; /**< The type of this particular SSRC */
    uint32_t value;        /**< The value of this SSRC, if it is not a */
                           /**< wildcard */
} srtp_ssrc_t;

/**
 * @brief srtp_master_key_t represents a master key.  There will
 * be a Master Key Index and the Master Key associated with the
 * Master Key Index.
 */
typedef struct srtp_master_key_t {
    uint8_t *key;
    uint8_t *mki_id;
} srtp_master_key_t;

/**
 * @brief represents the policy for an SRTP session.
 *
 * A single srtp_policy_t struct represents the policy for a single
 * SRTP stream, and a linked list of these elements represents the
 * policy for an entire SRTP session.  Each element contains the SRTP
 * and SRTCP crypto policies for that stream, a pointer to the SRTP
 * master key for that stream, the SSRC describing that stream, or a
 * flag indicating a `wildcard' SSRC value, and a `next' field that
 * holds a pointer to the next element in the list of policy elements,
 * or NULL if it is the last element.
 *
 * The wildcard value SSRC_ANY_INBOUND matches any SSRC from an
 * inbound stream that for which there is no explicit SSRC entry in
 * another policy element.  Similarly, the value SSRC_ANY_OUTBOUND
 * will matches any SSRC from an outbound stream that does not appear
 * in another policy element.  Note that wildcard SSRCs &b cannot be
 * used to match both inbound and outbound traffic.  This restriction
 * is intentional, and it allows libSRTP to ensure that no security
 * lapses result from accidental re-use of SSRC values during key
 * sharing.
 *
 * @warning The final element of the list @b must have its `next' pointer
 *          set to NULL.
 */

typedef struct srtp_policy_t {
<<<<<<< HEAD
    srtp_ssrc_t ssrc;           /**< The SSRC value of stream, or the    */
                                /**< flags SSRC_ANY_INBOUND or           */
                                /**< SSRC_ANY_OUTBOUND if key sharing    */
                                /**< is used for this policy element.    */
    srtp_crypto_policy_t rtp;   /**< SRTP crypto policy.                 */
    srtp_crypto_policy_t rtcp;  /**< SRTCP crypto policy.                */
    uint8_t *key;               /**< Pointer to the SRTP master key for  */
                                /**< this stream.                        */
    srtp_master_key_t **keys;   /** Array of Master Key structures       */
    size_t num_master_keys;     /** Number of master keys                */
    bool use_mki;               /** Whether MKI is in use                */
    size_t mki_size;            /** Size of MKI when in use              */
    size_t window_size;         /**< The window size to use for replay   */
                                /**< protection.                         */
    bool allow_repeat_tx;       /**< Whether retransmissions of          */
                                /**< packets with the same sequence      */
                                /**< number are allowed.                 */
                                /**< (Note that such repeated            */
                                /**< transmissions must have the same    */
                                /**< RTP payload, or a severe security   */
                                /**< weakness is introduced!)            */
    uint8_t *enc_xtn_hdr;       /**< List of header ids to encrypt.      */
    size_t enc_xtn_hdr_count;   /**< Number of entries in list of header */
                                /**<  ids.                               */
    struct srtp_policy_t *next; /**< Pointer to next stream policy.      */
=======
    srtp_ssrc_t ssrc;              /**< The SSRC value of stream, or the    */
                                   /**< flags SSRC_ANY_INBOUND or           */
                                   /**< SSRC_ANY_OUTBOUND if key sharing    */
                                   /**< is used for this policy element.    */
    srtp_crypto_policy_t rtp;      /**< SRTP crypto policy.                 */
    srtp_crypto_policy_t rtcp;     /**< SRTCP crypto policy.                */
    unsigned char *key;            /**< Pointer to the SRTP master key for  */
                                   /**< this stream.                        */
    srtp_master_key_t **keys;      /** Array of Master Key structures       */
    unsigned long num_master_keys; /** Number of master keys                */
    void *deprecated_ekt;          /**< DEPRECATED: pointer to the EKT      */
                                   /**< policy structure for this stream    */
    unsigned long window_size;     /**< The window size to use for replay   */
                                   /**< protection.                         */
    int allow_repeat_tx;           /**< Whether retransmissions of          */
                                   /**< packets with the same sequence      */
                                   /**< number are allowed.                 */
                                   /**< (Note that such repeated            */
                                   /**< transmissions must have the same    */
                                   /**< RTP payload, or a severe security   */
                                   /**< weakness is introduced!)            */
    int *enc_xtn_hdr;              /**< List of header ids to encrypt.      */
    int enc_xtn_hdr_count;         /**< Number of entries in list of header */
                                   /**<  ids.                               */
    unsigned int use_cryptex;      /**< Encrypt header block and CSRCS with */
                                   /**< cryptex.                            */
    struct srtp_policy_t *next;    /**< Pointer to next stream policy.      */
>>>>>>> 90d2345b
} srtp_policy_t;

/**
 * @brief An srtp_t points to an SRTP session structure.
 *
 * The typedef srtp_t is a pointer to a structure that represents
 * an SRTP session.  This datatype is intentionally opaque in
 * order to separate the interface from the implementation.
 *
 * An SRTP session consists of all of the traffic sent to the RTP and
 * RTCP destination transport addresses, using the RTP/SAVP (Secure
 * Audio/Video Profile).  A session can be viewed as a set of SRTP
 * streams, each of which originates with a different participant.
 */
typedef srtp_ctx_t *srtp_t;

/**
 * @brief srtp_init() initializes the srtp library.
 *
 * @warning This function @b must be called before any other srtp
 * functions.
 */
srtp_err_status_t srtp_init(void);

/**
 * @brief srtp_shutdown() de-initializes the srtp library.
 *
 * @warning No srtp functions may be called after calling this function.
 */
srtp_err_status_t srtp_shutdown(void);

/**
 * @brief srtp_protect() is the Secure RTP sender-side packet processing
 * function.
 *
 * The function call srtp_protect(ctx, rtp, rtp_len, srtp, srtp_len, mki_index)
 * applies SRTP protection to the RTP packet rtp (which has length rtp_len)
 * using the SRTP context ctx.  If srtp_err_status_ok is returned, then srtp
 * points to the resulting SRTP packet and *srtp_len is the number of
 * octets in that packet; otherwise, no assumptions should be made
 * about the value of either data elements.
 *
 * The sequence numbers of the RTP packets presented to this function
 * need not be consecutive, but they @b must be out of order by less
 * than 2^15 = 32,768 packets.
 *
 * @warning This function assumes that the RTP packet is aligned on a 32-bit
 * boundary.
 *
 * @param ctx is the SRTP context to use in processing the packet.
 *
 * @param rtp is a pointer to the RTP packet.
 *
 * @param rtp_len is the length in octets of the complete RTP
 * packet (header and body).
 *
 * @param srtp is a pointer to a buffer that after the function returns will
 * contain the complete SRTP packet. The value of srtp can be the same as rtp to
 * support in-place io.
 *
 * @param srtp_len is a pointer to the length in octets of the srtp buffer
 * before the function call, and of the complete SRTP packet after the call, if
 * srtp_err_status_ok was returned. Otherwise, the value of the data to which it
 * points is undefined.
 *
 * @param mki_index integer value specifying which set of session keys should be
 * used if use_mki in the policy was set to true. Otherwise ignored.
 *
 * @return
 *    - srtp_err_status_ok            no problems
 *    - srtp_err_status_replay_fail   rtp sequence number was non-increasing
 *    - srtp_err_status_buffer_small  the srtp buffer is too small for the SRTP
 * packet
 *    - @e other                 failure in cryptographic mechanisms
 */
srtp_err_status_t srtp_protect(srtp_t ctx,
                               const uint8_t *rtp,
                               size_t rtp_len,
                               uint8_t *srtp,
                               size_t *srtp_len,
                               size_t mki_index);

/**
 * @brief srtp_unprotect() is the Secure RTP receiver-side packet
 * processing function.
 *
 * The function call srtp_unprotect(ctx, srtp, srtp_len, rtp, rtp_len) verifies
 * the Secure RTP protection of the SRTP packet pointed to by srtp
 * (which has length srtp_len), using the SRTP context ctx.  If
 * srtp_err_status_ok is returned, then rtp points to the resulting
 * RTP packet and *rtp_len is the number of octets in that packet;
 * otherwise, no assumptions should be made about the value of either
 * data elements.
 *
 * The sequence numbers of the RTP packets presented to this function
 * need not be consecutive, but they @b must be out of order by less
 * than 2^15 = 32,768 packets.
 *
 * @warning This function assumes that the SRTP packet is aligned on a
 * 32-bit boundary.
 *
 * @param ctx is the SRTP session which applies to the particular packet.
 *
 * @param srtp is a pointer to the header of the SRTP packet.
 *
 * @param srtp_len is the length in octets of the complete
 * srtp packet (header and body).
 *
 * @param rtp is a pointer to a buffer that after the function returns will
 * contain the complete RTP packet. The value of rtp can be the same as srtp
 * to support in-place io.
 *
 * @param srtp_len is a pointer to the length of the rtp buffer before the
 * function call, and of the complete RTP packet after the call, if
 * srtp_err_status_ok was returned. Otherwise, the value of the data to which
 * it points is undefined.
 *
 * @return
 *    - srtp_err_status_ok          if the RTP packet is valid.
 *    - srtp_err_status_auth_fail   if the SRTP packet failed the message
 *                                  authentication check.
 *    - srtp_err_status_replay_fail if the SRTP packet is a replay (e.g. packet
 *                                  has already been processed and accepted).
 *    - srtp_err_status_bad_mki if the MKI in the packet is not a known MKI id
 *    - [other]  if there has been an error in the cryptographic mechanisms.
 *
 */
srtp_err_status_t srtp_unprotect(srtp_t ctx,
                                 const uint8_t *srtp,
                                 size_t srtp_len,
                                 uint8_t *rtp,
                                 size_t *rtp_len);

/**
 * @brief srtp_create() allocates and initializes an SRTP session.
 *
 * The function call srtp_create(session, policy) allocates and
 * initializes an SRTP session context, applying the given policy.
 *
 * @param session is a pointer to the SRTP session to which the policy is
 * to be added.
 *
 * @param policy is the srtp_policy_t struct that describes the policy
 * for the session.  The struct may be a single element, or it may be
 * the head of a list, in which case each element of the list is
 * processed.  It may also be NULL, in which case streams should be added
 * later using srtp_stream_add().  The final element of the list @b must
 * have its `next' field set to NULL.
 *
 * @return
 *    - srtp_err_status_ok           if creation succeeded.
 *    - srtp_err_status_alloc_fail   if allocation failed.
 *    - srtp_err_status_init_fail    if initialization failed.
 */
srtp_err_status_t srtp_create(srtp_t *session, const srtp_policy_t *policy);

/**
 * @brief srtp_stream_add() allocates and initializes an SRTP stream
 * within a given SRTP session.
 *
 * The function call srtp_stream_add(session, policy) allocates and
 * initializes a new SRTP stream within a given, previously created
 * session, applying the policy given as the other argument to that
 * stream.
 *
 * @return values:
 *    - srtp_err_status_ok           if stream creation succeeded.
 *    - srtp_err_status_alloc_fail   if stream allocation failed
 *    - srtp_err_status_init_fail    if stream initialization failed.
 */
srtp_err_status_t srtp_stream_add(srtp_t session, const srtp_policy_t *policy);

/**
 * @brief srtp_stream_remove() deallocates an SRTP stream.
 *
 * The function call srtp_stream_remove(session, ssrc) removes
 * the SRTP stream with the SSRC value ssrc from the SRTP session
 * context given by the argument session.
 *
 * @param session is the SRTP session from which the stream
 * will be removed.
 *
 * @param ssrc is the SSRC value of the stream to be removed
 * in host byte order.
 *
 * @attention In libSRTP version before 3.0.0 the SSRC param was in network
 * byte order, this was changed in 3.0.0 to host byte order to be
 * consistant with the rest of the api.
 *
 * @warning Wildcard SSRC values cannot be removed from a
 * session.
 *
 * @return
 *    - srtp_err_status_ok     if the stream deallocation succeeded.
 *    - [other]           otherwise.
 *
 */
srtp_err_status_t srtp_stream_remove(srtp_t session, uint32_t ssrc);

/**
 * @brief srtp_update() updates all streams in the session.
 *
 * The function call srtp_update(session, policy) updates
 * all the streams in the session applying the given policy
 * and key. The existing ROC value of all streams will be
 * preserved.
 *
 * @param session is the SRTP session that contains the streams
 *        to be updated.
 *
 * @param policy is the srtp_policy_t struct that describes the policy
 * for the session.  The struct may be a single element, or it may be
 * the head of a list, in which case each element of the list is
 * processed. The final element of the list @b must
 * have its `next' field set to NULL.
 *
 * @return
 *    - srtp_err_status_ok           if stream creation succeed.
 *    - srtp_err_status_alloc_fail   if stream allocation failed
 *    - srtp_err_status_init_fail    if stream initialization failed.
 *    - [other]                 otherwise.
 *
 */
srtp_err_status_t srtp_update(srtp_t session, const srtp_policy_t *policy);

/**
 * @brief srtp_stream_update() updates a SRTP stream.
 *
 * The function call srtp_stream_update(session, policy) updates
 * the stream(s) in the session that match applying the given
 * policy and key. The existing ROC value of all stream(s) will
 * be preserved.
 *
 * @param session is the SRTP session that contains the streams
 *        to be updated.
 *
 * @param policy is the srtp_policy_t struct that describes the policy
 * for the session.
 *
 * @return
 *    - srtp_err_status_ok           if stream creation succeeded.
 *    - srtp_err_status_alloc_fail   if stream allocation failed
 *    - srtp_err_status_init_fail    if stream initialization failed.
 *    - [other]                      otherwise.
 *
 */
srtp_err_status_t srtp_stream_update(srtp_t session,
                                     const srtp_policy_t *policy);

/**
 * @brief srtp_crypto_policy_set_rtp_default() sets a crypto policy
 * structure to the SRTP default policy for RTP protection.
 *
 * @param p is a pointer to the policy structure to be set
 *
 * The function call srtp_crypto_policy_set_rtp_default(&p) sets the
 * srtp_crypto_policy_t at location p to the SRTP default policy for RTP
 * protection, as defined in the specification.  This function is a
 * convenience that helps to avoid dealing directly with the policy
 * data structure.  You are encouraged to initialize policy elements
 * with this function call.  Doing so may allow your code to be
 * forward compatible with later versions of libSRTP that include more
 * elements in the srtp_crypto_policy_t datatype.
 *
 * @return void.
 *
 */
void srtp_crypto_policy_set_rtp_default(srtp_crypto_policy_t *p);

/**
 * @brief srtp_crypto_policy_set_rtcp_default() sets a crypto policy
 * structure to the SRTP default policy for RTCP protection.
 *
 * @param p is a pointer to the policy structure to be set
 *
 * The function call srtp_crypto_policy_set_rtcp_default(&p) sets the
 * srtp_crypto_policy_t at location p to the SRTP default policy for RTCP
 * protection, as defined in the specification.  This function is a
 * convenience that helps to avoid dealing directly with the policy
 * data structure.  You are encouraged to initialize policy elements
 * with this function call.  Doing so may allow your code to be
 * forward compatible with later versions of libSRTP that include more
 * elements in the srtp_crypto_policy_t datatype.
 *
 * @return void.
 *
 */
void srtp_crypto_policy_set_rtcp_default(srtp_crypto_policy_t *p);

/**
 * @brief srtp_crypto_policy_set_aes_cm_128_hmac_sha1_80() sets a crypto
 * policy structure to the SRTP default policy for RTP protection.
 *
 * @param p is a pointer to the policy structure to be set
 *
 * The function srtp_crypto_policy_set_aes_cm_128_hmac_sha1_80() is a
 * synonym for srtp_crypto_policy_set_rtp_default().  It conforms to the
 * naming convention used in RFC 4568 (SDP Security Descriptions for
 * Media Streams).
 *
 * @return void.
 *
 */
#define srtp_crypto_policy_set_aes_cm_128_hmac_sha1_80(p)                      \
    srtp_crypto_policy_set_rtp_default(p)

/**
 * @brief srtp_crypto_policy_set_aes_cm_128_hmac_sha1_32() sets a crypto
 * policy structure to a short-authentication tag policy
 *
 * @param p is a pointer to the policy structure to be set
 *
 * The function call srtp_crypto_policy_set_aes_cm_128_hmac_sha1_32(&p)
 * sets the srtp_crypto_policy_t at location p to use policy
 * AES_CM_128_HMAC_SHA1_32 as defined in RFC 4568.
 * This policy uses AES-128
 * Counter Mode encryption and HMAC-SHA1 authentication, with an
 * authentication tag that is only 32 bits long.  This length is
 * considered adequate only for protecting audio and video media that
 * use a stateless playback function.  See Section 7.5 of RFC 3711
 * (http://www.ietf.org/rfc/rfc3711.txt).
 *
 * This function is a convenience that helps to avoid dealing directly
 * with the policy data structure.  You are encouraged to initialize
 * policy elements with this function call.  Doing so may allow your
 * code to be forward compatible with later versions of libSRTP that
 * include more elements in the srtp_crypto_policy_t datatype.
 *
 * @warning This crypto policy is intended for use in SRTP, but not in
 * SRTCP.  It is recommended that a policy that uses longer
 * authentication tags be used for SRTCP.  See Section 7.5 of RFC 3711
 * (http://www.ietf.org/rfc/rfc3711.txt).
 *
 * @return void.
 *
 */
void srtp_crypto_policy_set_aes_cm_128_hmac_sha1_32(srtp_crypto_policy_t *p);

/**
 * @brief srtp_crypto_policy_set_aes_cm_128_null_auth() sets a crypto
 * policy structure to an encryption-only policy
 *
 * @param p is a pointer to the policy structure to be set
 *
 * The function call srtp_crypto_policy_set_aes_cm_128_null_auth(&p) sets
 * the srtp_crypto_policy_t at location p to use the SRTP default cipher
 * (AES-128 Counter Mode), but to use no authentication method.  This
 * policy is NOT RECOMMENDED unless it is unavoidable; see Section 7.5
 * of RFC 3711 (http://www.ietf.org/rfc/rfc3711.txt).
 *
 * This function is a convenience that helps to avoid dealing directly
 * with the policy data structure.  You are encouraged to initialize
 * policy elements with this function call.  Doing so may allow your
 * code to be forward compatible with later versions of libSRTP that
 * include more elements in the srtp_crypto_policy_t datatype.
 *
 * @warning This policy is NOT RECOMMENDED for SRTP unless it is
 * unavoidable, and it is NOT RECOMMENDED at all for SRTCP; see
 * Section 7.5 of RFC 3711 (http://www.ietf.org/rfc/rfc3711.txt).
 *
 * @return void.
 *
 */
void srtp_crypto_policy_set_aes_cm_128_null_auth(srtp_crypto_policy_t *p);

/**
 * @brief srtp_crypto_policy_set_null_cipher_hmac_sha1_80() sets a crypto
 * policy structure to an authentication-only policy
 *
 * @param p is a pointer to the policy structure to be set
 *
 * The function call srtp_crypto_policy_set_null_cipher_hmac_sha1_80(&p)
 * sets the srtp_crypto_policy_t at location p to use HMAC-SHA1 with an 80
 * bit authentication tag to provide message authentication, but to
 * use no encryption.  This policy is NOT RECOMMENDED for SRTP unless
 * there is a requirement to forgo encryption.
 *
 * This function is a convenience that helps to avoid dealing directly
 * with the policy data structure.  You are encouraged to initialize
 * policy elements with this function call.  Doing so may allow your
 * code to be forward compatible with later versions of libSRTP that
 * include more elements in the srtp_crypto_policy_t datatype.
 *
 * @warning This policy is NOT RECOMMENDED for SRTP unless there is a
 * requirement to forgo encryption.
 *
 * @return void.
 *
 */
void srtp_crypto_policy_set_null_cipher_hmac_sha1_80(srtp_crypto_policy_t *p);

/**
 * @brief srtp_crypto_policy_set_null_cipher_hmac_null() sets a crypto
 * policy structure to use no encryption or authentication.
 *
 * @param p is a pointer to the policy structure to be set
 *
 * The function call srtp_crypto_policy_set_null_cipher_hmac_null(&p)
 * sets the srtp_crypto_policy_t at location p to use no encryption and
 * no authentication.  This policy should only be used for testing and
 * troubleshooting.
 *
 * This function is a convenience that helps to avoid dealing directly
 * with the policy data structure.  You are encouraged to initialize
 * policy elements with this function call.  Doing so may allow your
 * code to be forward compatible with later versions of libSRTP that
 * include more elements in the srtp_crypto_policy_t datatype.
 *
 * @warning This policy is NOT RECOMMENDED for SRTP unless there is a
 * requirement to forgo encryption and authentication.
 *
 * @return void.
 *
 */
void srtp_crypto_policy_set_null_cipher_hmac_null(srtp_crypto_policy_t *p);

/**
 * @brief srtp_crypto_policy_set_aes_cm_256_hmac_sha1_80() sets a crypto
 * policy structure to a encryption and authentication policy using AES-256
 * for RTP protection.
 *
 * @param p is a pointer to the policy structure to be set
 *
 * The function call srtp_crypto_policy_set_aes_cm_256_hmac_sha1_80(&p)
 * sets the srtp_crypto_policy_t at location p to use policy
 * AES_CM_256_HMAC_SHA1_80 as defined in RFC 6188.  This policy uses AES-256
 * Counter Mode encryption and HMAC-SHA1 authentication, with an 80 bit
 * authentication tag.
 *
 * This function is a convenience that helps to avoid dealing directly
 * with the policy data structure.  You are encouraged to initialize
 * policy elements with this function call.  Doing so may allow your
 * code to be forward compatible with later versions of libSRTP that
 * include more elements in the srtp_crypto_policy_t datatype.
 *
 * @return void.
 *
 */
void srtp_crypto_policy_set_aes_cm_256_hmac_sha1_80(srtp_crypto_policy_t *p);

/**
 * @brief srtp_crypto_policy_set_aes_cm_256_hmac_sha1_32() sets a crypto
 * policy structure to a short-authentication tag policy using AES-256
 * encryption.
 *
 * @param p is a pointer to the policy structure to be set
 *
 * The function call srtp_crypto_policy_set_aes_cm_256_hmac_sha1_32(&p)
 * sets the srtp_crypto_policy_t at location p to use policy
 * AES_CM_256_HMAC_SHA1_32 as defined in RFC 6188.  This policy uses AES-256
 * Counter Mode encryption and HMAC-SHA1 authentication, with an
 * authentication tag that is only 32 bits long.  This length is
 * considered adequate only for protecting audio and video media that
 * use a stateless playback function.  See Section 7.5 of RFC 3711
 * (http://www.ietf.org/rfc/rfc3711.txt).
 *
 * This function is a convenience that helps to avoid dealing directly
 * with the policy data structure.  You are encouraged to initialize
 * policy elements with this function call.  Doing so may allow your
 * code to be forward compatible with later versions of libSRTP that
 * include more elements in the srtp_crypto_policy_t datatype.
 *
 * @warning This crypto policy is intended for use in SRTP, but not in
 * SRTCP.  It is recommended that a policy that uses longer
 * authentication tags be used for SRTCP.  See Section 7.5 of RFC 3711
 * (http://www.ietf.org/rfc/rfc3711.txt).
 *
 * @return void.
 *
 */
void srtp_crypto_policy_set_aes_cm_256_hmac_sha1_32(srtp_crypto_policy_t *p);

/**
 * @brief srtp_crypto_policy_set_aes_cm_256_null_auth() sets a crypto
 * policy structure to an encryption-only policy
 *
 * @param p is a pointer to the policy structure to be set
 *
 * The function call srtp_crypto_policy_set_aes_cm_256_null_auth(&p) sets
 * the srtp_crypto_policy_t at location p to use the SRTP default cipher
 * (AES-256 Counter Mode), but to use no authentication method.  This
 * policy is NOT RECOMMENDED unless it is unavoidable; see Section 7.5
 * of RFC 3711 (http://www.ietf.org/rfc/rfc3711.txt).
 *
 * This function is a convenience that helps to avoid dealing directly
 * with the policy data structure.  You are encouraged to initialize
 * policy elements with this function call.  Doing so may allow your
 * code to be forward compatible with later versions of libSRTP that
 * include more elements in the srtp_crypto_policy_t datatype.
 *
 * @warning This policy is NOT RECOMMENDED for SRTP unless it is
 * unavoidable, and it is NOT RECOMMENDED at all for SRTCP; see
 * Section 7.5 of RFC 3711 (http://www.ietf.org/rfc/rfc3711.txt).
 *
 * @return void.
 *
 */
void srtp_crypto_policy_set_aes_cm_256_null_auth(srtp_crypto_policy_t *p);

/**
 * @brief srtp_crypto_policy_set_aes_cm_192_hmac_sha1_80() sets a crypto
 * policy structure to a encryption and authentication policy using AES-192
 * for RTP protection.
 *
 * @param p is a pointer to the policy structure to be set
 *
 * The function call srtp_crypto_policy_set_aes_cm_192_hmac_sha1_80(&p)
 * sets the srtp_crypto_policy_t at location p to use policy
 * AES_CM_192_HMAC_SHA1_80 as defined in RFC 6188.  This policy uses AES-192
 * Counter Mode encryption and HMAC-SHA1 authentication, with an 80 bit
 * authentication tag.
 *
 * This function is a convenience that helps to avoid dealing directly
 * with the policy data structure.  You are encouraged to initialize
 * policy elements with this function call.  Doing so may allow your
 * code to be forward compatible with later versions of libSRTP that
 * include more elements in the srtp_crypto_policy_t datatype.
 *
 * @return void.
 *
 */
void srtp_crypto_policy_set_aes_cm_192_hmac_sha1_80(srtp_crypto_policy_t *p);

/**
 * @brief srtp_crypto_policy_set_aes_cm_192_hmac_sha1_32() sets a crypto
 * policy structure to a short-authentication tag policy using AES-192
 * encryption.
 *
 * @param p is a pointer to the policy structure to be set
 *
 * The function call srtp_crypto_policy_set_aes_cm_192_hmac_sha1_32(&p)
 * sets the srtp_crypto_policy_t at location p to use policy
 * AES_CM_192_HMAC_SHA1_32 as defined in RFC 6188.  This policy uses AES-192
 * Counter Mode encryption and HMAC-SHA1 authentication, with an
 * authentication tag that is only 32 bits long.  This length is
 * considered adequate only for protecting audio and video media that
 * use a stateless playback function.  See Section 7.5 of RFC 3711
 * (http://www.ietf.org/rfc/rfc3711.txt).
 *
 * This function is a convenience that helps to avoid dealing directly
 * with the policy data structure.  You are encouraged to initialize
 * policy elements with this function call.  Doing so may allow your
 * code to be forward compatible with later versions of libSRTP that
 * include more elements in the srtp_crypto_policy_t datatype.
 *
 * @warning This crypto policy is intended for use in SRTP, but not in
 * SRTCP.  It is recommended that a policy that uses longer
 * authentication tags be used for SRTCP.  See Section 7.5 of RFC 3711
 * (http://www.ietf.org/rfc/rfc3711.txt).
 *
 * @return void.
 *
 */
void srtp_crypto_policy_set_aes_cm_192_hmac_sha1_32(srtp_crypto_policy_t *p);

/**
 * @brief srtp_crypto_policy_set_aes_cm_192_null_auth() sets a crypto
 * policy structure to an encryption-only policy
 *
 * @param p is a pointer to the policy structure to be set
 *
 * The function call srtp_crypto_policy_set_aes_cm_192_null_auth(&p) sets
 * the srtp_crypto_policy_t at location p to use the SRTP default cipher
 * (AES-192 Counter Mode), but to use no authentication method.  This
 * policy is NOT RECOMMENDED unless it is unavoidable; see Section 7.5
 * of RFC 3711 (http://www.ietf.org/rfc/rfc3711.txt).
 *
 * This function is a convenience that helps to avoid dealing directly
 * with the policy data structure.  You are encouraged to initialize
 * policy elements with this function call.  Doing so may allow your
 * code to be forward compatible with later versions of libSRTP that
 * include more elements in the srtp_crypto_policy_t datatype.
 *
 * @warning This policy is NOT RECOMMENDED for SRTP unless it is
 * unavoidable, and it is NOT RECOMMENDED at all for SRTCP; see
 * Section 7.5 of RFC 3711 (http://www.ietf.org/rfc/rfc3711.txt).
 *
 * @return void.
 *
 */
void srtp_crypto_policy_set_aes_cm_192_null_auth(srtp_crypto_policy_t *p);

/**
 * @brief srtp_crypto_policy_set_aes_gcm_128_16_auth() sets a crypto
 * policy structure to an AEAD encryption policy.
 *
 * @param p is a pointer to the policy structure to be set
 *
 * The function call srtp_crypto_policy_set_aes_gcm_128_16_auth(&p) sets
 * the srtp_crypto_policy_t at location p to use the SRTP default cipher
 * (AES-128 Galois Counter Mode) with 16 octet auth tag.  This
 * policy applies confidentiality and authentication to both the
 * RTP and RTCP packets.
 *
 * This function is a convenience that helps to avoid dealing directly
 * with the policy data structure.  You are encouraged to initialize
 * policy elements with this function call.  Doing so may allow your
 * code to be forward compatible with later versions of libSRTP that
 * include more elements in the srtp_crypto_policy_t datatype.
 *
 * @return void.
 *
 */
void srtp_crypto_policy_set_aes_gcm_128_16_auth(srtp_crypto_policy_t *p);

/**
 * @brief srtp_crypto_policy_set_aes_gcm_256_16_auth() sets a crypto
 * policy structure to an AEAD encryption policy
 *
 * @param p is a pointer to the policy structure to be set
 *
 * The function call srtp_crypto_policy_set_aes_gcm_256_16_auth(&p) sets
 * the srtp_crypto_policy_t at location p to use the SRTP default cipher
 * (AES-256 Galois Counter Mode) with 16 octet auth tag.  This
 * policy applies confidentiality and authentication to both the
 * RTP and RTCP packets.
 *
 * This function is a convenience that helps to avoid dealing directly
 * with the policy data structure.  You are encouraged to initialize
 * policy elements with this function call.  Doing so may allow your
 * code to be forward compatible with later versions of libSRTP that
 * include more elements in the srtp_crypto_policy_t datatype.
 *
 * @return void.
 *
 */
void srtp_crypto_policy_set_aes_gcm_256_16_auth(srtp_crypto_policy_t *p);

/**
 * @brief srtp_dealloc() deallocates storage for an SRTP session
 * context.
 *
 * The function call srtp_dealloc(s) deallocates storage for the
 * SRTP session context s.  This function should be called no more
 * than one time for each of the contexts allocated by the function
 * srtp_create().
 *
 * @param s is the srtp_t for the session to be deallocated.
 *
 * @return
 *    - srtp_err_status_ok             if there no problems.
 *    - srtp_err_status_dealloc_fail   a memory deallocation failure occurred.
 */
srtp_err_status_t srtp_dealloc(srtp_t s);

/*
 * @brief identifies a particular SRTP profile
 *
 * An srtp_profile_t enumeration is used to identify a particular SRTP
 * profile (that is, a set of algorithms and parameters).
 */
typedef enum {
    srtp_profile_reserved = 0,
    srtp_profile_aes128_cm_sha1_80 = 1,
    srtp_profile_aes128_cm_sha1_32 = 2,
    srtp_profile_null_sha1_80 = 5,
    srtp_profile_null_sha1_32 = 6,
    srtp_profile_aead_aes_128_gcm = 7,
    srtp_profile_aead_aes_256_gcm = 8
} srtp_profile_t;

/**
 * @brief srtp_crypto_policy_set_from_profile_for_rtp() sets a crypto policy
 * structure to the appropriate value for RTP based on an srtp_profile_t
 *
 * @param policy is a pointer to the policy structure to be set
 *
 * @param profile is an enumeration for the policy to be set
 *
 * The function call srtp_crypto_policy_set_rtp_default(&policy, profile)
 * sets the srtp_crypto_policy_t at location policy to the policy for RTP
 * protection, as defined by the srtp_profile_t profile.
 *
 * This function is a convenience that helps to avoid dealing directly
 * with the policy data structure.  You are encouraged to initialize
 * policy elements with this function call.  Doing so may allow your
 * code to be forward compatible with later versions of libSRTP that
 * include more elements in the srtp_crypto_policy_t datatype.
 *
 * @return values
 *     - srtp_err_status_ok         no problems were encountered
 *     - srtp_err_status_bad_param  the profile is not supported
 *
 */
srtp_err_status_t srtp_crypto_policy_set_from_profile_for_rtp(
    srtp_crypto_policy_t *policy,
    srtp_profile_t profile);

/**
 * @brief srtp_crypto_policy_set_from_profile_for_rtcp() sets a crypto policy
 * structure to the appropriate value for RTCP based on an srtp_profile_t
 *
 * @param policy is a pointer to the policy structure to be set
 *
 * @param profile is an enumeration for the policy to be set
 *
 * The function call srtp_crypto_policy_set_rtcp_default(&policy, profile)
 * sets the srtp_crypto_policy_t at location policy to the policy for RTCP
 * protection, as defined by the srtp_profile_t profile.
 *
 * This function is a convenience that helps to avoid dealing directly
 * with the policy data structure.  You are encouraged to initialize
 * policy elements with this function call.  Doing so may allow your
 * code to be forward compatible with later versions of libSRTP that
 * include more elements in the srtp_crypto_policy_t datatype.
 *
 * @return values
 *     - srtp_err_status_ok         no problems were encountered
 *     - srtp_err_status_bad_param  the profile is not supported
 *
 */
srtp_err_status_t srtp_crypto_policy_set_from_profile_for_rtcp(
    srtp_crypto_policy_t *policy,
    srtp_profile_t profile);

/**
 * @brief returns the master key length for a given SRTP profile
 */
size_t srtp_profile_get_master_key_length(srtp_profile_t profile);

/**
 * @brief returns the master salt length for a given SRTP profile
 */
size_t srtp_profile_get_master_salt_length(srtp_profile_t profile);

/**
 * @brief appends the salt to the key
 *
 * The function call srtp_append_salt_to_key(k, klen, s, slen)
 * copies the string s to the location at klen bytes following
 * the location k.
 *
 * @warning There must be at least bytes_in_salt + bytes_in_key bytes
 *          available at the location pointed to by key.
 *
 */
void srtp_append_salt_to_key(uint8_t *key,
                             size_t bytes_in_key,
                             uint8_t *salt,
                             size_t bytes_in_salt);

/**
 * @}
 */

/**
 * @defgroup SRTCP Secure RTCP
 * @ingroup  SRTP
 *
 * @brief Secure RTCP functions are used to protect RTCP traffic.
 *
 * RTCP is the control protocol for RTP.  libSRTP protects RTCP
 * traffic in much the same way as it does RTP traffic.  The function
 * srtp_protect_rtcp() applies cryptographic protections to outbound
 * RTCP packets, and srtp_unprotect_rtcp() verifies the protections on
 * inbound RTCP packets.
 *
 * A note on the naming convention: srtp_protect_rtcp() has an srtp_t
 * as its first argument, and thus has `srtp_' as its prefix.  The
 * trailing `_rtcp' indicates the protocol on which it acts.
 *
 * @{
 */

/**
 * @brief srtp_protect_rtcp() is the Secure RTCP sender-side packet
 * processing function.
 *
 * The function call srtp_protect_rtcp(ctx, rtcp, rtcp_len, srtcp, srtcp_len,
 * mki_index) applies SRTCP protection to the RTCP packet rtcp (which has length
 * rtcp_len) using the SRTP session context ctx. If srtp_err_status_ok is
 * returned, then srtcp points to the resulting SRTCP packet and
 * *srtcp_len is the number of octets in that packet; otherwise, no
 * assumptions should be made about the value of either data elements.
 *
 * @warning This function assumes that the RTCP packet is aligned on a 32-bit
 * boundary.
 *
 * @param ctx is the SRTP context to use in processing the packet.
 *
 * @param rtcp is a pointer to the RTCP packet (before the call).
 *
 * @param rtcp_len is the length in octets of the complete RTCP packet (header
 * and body).
 *
 * @param srtcp is a pointer to a buffer that after the function returns will
 * contain the complete SRTCP packet. The value of srtcp can be the same as rtcp
 * to support in-place io.
 *
 * @param srtcp_len is a pointer to the length in octets of the srtcp buffer
 * before the function call, and of the complete SRTCP packet after the call, if
 * srtp_err_status_ok was returned. Otherwise, the value of the data to which it
 * points is undefined.
 *
 * @param mki_index integer value specifying which set of session keys should be
 * used if use_mki was set to true. Otherwise ignored.
 *
 * @return
 *    - srtp_err_status_ok            if there were no problems.
 *    - srtp_err_status_buffer_small  the srtcp buffer is too small for the
 * SRTCP packet
 *    - [other]                  if there was a failure in
 *                               the cryptographic mechanisms.
 */
srtp_err_status_t srtp_protect_rtcp(srtp_t ctx,
                                    const uint8_t *rtcp,
                                    size_t rtcp_len,
                                    uint8_t *srtcp,
                                    size_t *srtcp_len,
                                    size_t mki_index);

/**
 * @brief srtp_unprotect_rtcp() is the Secure RTCP receiver-side packet
 * processing function.
 *
 * The function call srtp_unprotect_rtcp(ctx, srtcp, srtcp_len, rtcp, rtcp_len)
 * verifies the Secure RTCP protection of the SRTCP packet pointed to
 * by srtcp (which has length srtcp_len), using the SRTP session
 * context ctx.  If srtp_err_status_ok is returned, then rtcp points
 * to the resulting RTCP packet and *rtcp_len is the number of octets
 * in that packet; otherwise, no assumptions should be made about the
 * value of either data elements.
 *
 * @warning This function assumes that the SRTCP packet is aligned on a
 * 32-bit boundary.
 *
 * @param ctx is a pointer to the srtp_t which applies to the
 * particular packet.
 *
 * @param srtcp is a pointer to the header of the SRTCP packet.
 *
 * @param srtcp_len is the length in octets of the complete SRTCP packet (header
 * and body).
 *
 * @param rtcp is a pointer to a buffer that after the function returns will
 * contain the complete RTCP packet. The value of rtcp can be the same as srtcp
 * to support in-place io.
 *
 * @param rtcp_len is a pointer to the length of the rtcp buffer before the
 * function call, and of the complete RTCP packet after the call, if
 * srtp_err_status_ok was returned. Otherwise, the value of the data to which
 * it points is undefined.
 *
 * @return
 *    - srtp_err_status_ok          if the RTCP packet is valid.
 *    - srtp_err_status_auth_fail   if the SRTCP packet failed the message
 *                             authentication check.
 *    - srtp_err_status_replay_fail if the SRTCP packet is a replay (e.g. has
 *                             already been processed and accepted).
 *    - srtp_err_status_bad_mki     if the MKI in the packet is not a known MKI
 *                                  id
 *    - [other]  if there has been an error in the cryptographic mechanisms.
 *
 */
srtp_err_status_t srtp_unprotect_rtcp(srtp_t ctx,
                                      const uint8_t *srtcp,
                                      size_t srtcp_len,
                                      uint8_t *rtcp,
                                      size_t *rtcp_len);

/**
 * @defgroup User data associated to a SRTP session.
 * @ingroup  SRTP
 *
 * @brief Store custom user data within a SRTP session.
 *
 * @{
 */

/**
 * @brief srtp_set_user_data() stores the given pointer into the SRTP
 * session for later retrieval.
 *
 * @param ctx is the srtp_t context in which the given data pointer is
 * stored.
 *
 * @param data is a pointer to the custom information (struct, function,
 * etc) associated with the SRTP session.
 *
 * @return void.
 *
 */
void srtp_set_user_data(srtp_t ctx, void *data);

/**
 * @brief srtp_get_user_data() retrieves the pointer to the custom data
 * previously stored with srtp_set_user_data().
 *
 * This function is mostly useful for retrieving data associated to a
 * SRTP session when an event fires. The user can then get such a custom
 * data by calling this function with the session field of the
 * srtp_event_data_t struct as argument.
 *
 * @param ctx is the srtp_t context in which the given data pointer was
 * stored.
 *
 * @return void* pointer to the user data.
 *
 */
void *srtp_get_user_data(srtp_t ctx);

/**
 * @}
 */

/**
 * @defgroup SRTPevents SRTP events and callbacks
 * @ingroup  SRTP
 *
 * @brief libSRTP can use a user-provided callback function to
 * handle events.
 *
 *
 * libSRTP allows a user to provide a callback function to handle
 * events that need to be dealt with outside of the data plane (see
 * the enum srtp_event_t for a description of these events).  Dealing
 * with these events is not a strict necessity; they are not
 * security-critical, but the application may suffer if they are not
 * handled.  The function srtp_set_event_handler() is used to provide
 * the callback function.
 *
 * A default event handler that merely reports on the events as they
 * happen is included.  It is also possible to set the event handler
 * function to NULL, in which case all events will just be silently
 * ignored.
 *
 * @{
 */

/**
 * @brief srtp_event_t defines events that need to be handled
 *
 * The enum srtp_event_t defines events that need to be handled
 * outside the `data plane', such as SSRC collisions and
 * key expirations.
 *
 * When a key expires or the maximum number of packets has been
 * reached, an SRTP stream will enter an `expired' state in which no
 * more packets can be protected or unprotected.  When this happens,
 * it is likely that you will want to either deallocate the stream
 * (using srtp_stream_remove()), and possibly allocate a new one.
 *
 * When an SRTP stream expires, the other streams in the same session
 * are unaffected, unless key sharing is used by that stream.  In the
 * latter case, all of the streams in the session will expire.
 */
typedef enum {
    event_ssrc_collision,    /**< An SSRC collision occurred.           */
    event_key_soft_limit,    /**< An SRTP stream reached the soft key   */
                             /**< usage limit and will expire soon.     */
    event_key_hard_limit,    /**< An SRTP stream reached the hard       */
                             /**< key usage limit and has expired.      */
    event_packet_index_limit /**< An SRTP stream reached the hard       */
                             /**< packet limit (2^48 packets).          */
} srtp_event_t;

/**
 * @brief srtp_event_data_t is the structure passed as a callback to
 * the event handler function
 *
 * The struct srtp_event_data_t holds the data passed to the event
 * handler function.
 */
typedef struct srtp_event_data_t {
    srtp_t session;     /**< The session in which the event happened.       */
    uint32_t ssrc;      /**< The ssrc in host order of the stream in which  */
                        /**< the event happened                             */
    srtp_event_t event; /**< An enum indicating the type of event.          */
} srtp_event_data_t;

/**
 * @brief srtp_event_handler_func_t is the function prototype for
 * the event handler.
 *
 * The typedef srtp_event_handler_func_t is the prototype for the
 * event handler function.  It has as its only argument an
 * srtp_event_data_t which describes the event that needs to be handled.
 * There can only be a single, global handler for all events in
 * libSRTP.
 */
typedef void(srtp_event_handler_func_t)(srtp_event_data_t *data);

/**
 * @brief sets the event handler to the function supplied by the caller.
 *
 * The function call srtp_install_event_handler(func) sets the event
 * handler function to the value func.  The value NULL is acceptable
 * as an argument; in this case, events will be ignored rather than
 * handled.
 *
 * @param func is a pointer to a function that takes an srtp_event_data_t
 *             pointer as an argument and returns void.  This function
 *             will be used by libSRTP to handle events.
 */
srtp_err_status_t srtp_install_event_handler(srtp_event_handler_func_t func);

/**
 * @brief Returns the version string of the library.
 *
 */
const char *srtp_get_version_string(void);

/**
 * @brief Returns the numeric representation of the library version.
 *
 */
unsigned int srtp_get_version(void);

/**
 * @brief srtp_set_debug_module(mod_name, v)
 *
 * sets dynamic debugging to the value v (false for off, true for on) for the
 * debug module with the name mod_name
 *
 * returns err_status_ok on success, err_status_fail otherwise
 */
srtp_err_status_t srtp_set_debug_module(const char *mod_name, bool v);

/**
 * @brief srtp_list_debug_modules() outputs a list of debugging modules
 *
 */
srtp_err_status_t srtp_list_debug_modules(void);

/**
 * @brief srtp_log_level_t defines log levels.
 *
 * The enumeration srtp_log_level_t defines log levels reported
 * in the srtp_log_handler_func_t.
 *
 */
typedef enum {
    srtp_log_level_error,   /**< log level is reporting an error message  */
    srtp_log_level_warning, /**< log level is reporting a warning message */
    srtp_log_level_info,    /**< log level is reporting an info message   */
    srtp_log_level_debug    /**< log level is reporting a debug message   */
} srtp_log_level_t;

/**
 * @brief srtp_log_handler_func_t is the function prototype for
 * the log handler.
 *
 * The typedef srtp_event_handler_func_t is the prototype for the
 * event handler function.  It has as srtp_log_level_t, log
 * message and data as arguments.
 * There can only be a single, global handler for all log messages in
 * libSRTP.
 */
typedef void(srtp_log_handler_func_t)(srtp_log_level_t level,
                                      const char *msg,
                                      void *data);

/**
 * @brief sets the log handler to the function supplied by the caller.
 *
 * The function call srtp_install_log_handler(func) sets the log
 * handler function to the value func.  The value NULL is acceptable
 * as an argument; in this case, log messages will be ignored.
 * This function can be called before srtp_init() in order to capture
 * any logging during start up.
 *
 * @param func is a pointer to a function of type srtp_log_handler_func_t.
 *             This function will be used by libSRTP to output log messages.
 * @param data is a user pointer that will be returned as the data argument in
 * func.
 */
srtp_err_status_t srtp_install_log_handler(srtp_log_handler_func_t func,
                                           void *data);

/**
 * @brief srtp_get_protect_trailer_length(session, use_mki, mki_index, length)
 *
 * Determines the length of the amount of data Lib SRTP will add to the
 * packet during the protect process. The length is returned in the length
 * parameter
 *
 * returns err_status_ok on success, err_status_bad_mki if the MKI index is
 * invalid
 *
 */
srtp_err_status_t srtp_get_protect_trailer_length(srtp_t session,
                                                  size_t mki_index,
                                                  size_t *length);

/**
 * @brief srtp_get_protect_rtcp_trailer_length(session, use_mki, mki_index,
 * length)
 *
 * Determines the length of the amount of data Lib SRTP will add to the
 * packet during the protect process. The length is returned in the length
 * parameter
 *
 * returns err_status_ok on success, err_status_bad_mki if the MKI index is
 * invalid
 *
 */
srtp_err_status_t srtp_get_protect_rtcp_trailer_length(srtp_t session,
                                                       size_t mki_index,
                                                       size_t *length);

/**
 * @brief srtp_stream_set_roc(session, ssrc, roc)
 *
 * Set the roll-over-counter on a session for a given SSRC
 *
 * returns err_status_ok on success, srtp_err_status_bad_param if there is no
 * stream found
 *
 */
srtp_err_status_t srtp_stream_set_roc(srtp_t session,
                                      uint32_t ssrc,
                                      uint32_t roc);

/**
 * @brief srtp_stream_get_roc(session, ssrc, roc)
 *
 * Get the roll-over-counter on a session for a given SSRC
 *
 * returns err_status_ok on success, srtp_err_status_bad_param if there is no
 * stream found
 *
 */
srtp_err_status_t srtp_stream_get_roc(srtp_t session,
                                      uint32_t ssrc,
                                      uint32_t *roc);

/**
 * @}
 */

/* in host order, so outside the #if */
#define SRTCP_E_BIT 0x80000000

/* for byte-access */
#define SRTCP_E_BYTE_BIT 0x80
#define SRTCP_INDEX_MASK 0x7fffffff

#ifdef __cplusplus
}
#endif

#endif /* SRTP_SRTP_H */<|MERGE_RESOLUTION|>--- conflicted
+++ resolved
@@ -327,7 +327,6 @@
  */
 
 typedef struct srtp_policy_t {
-<<<<<<< HEAD
     srtp_ssrc_t ssrc;           /**< The SSRC value of stream, or the    */
                                 /**< flags SSRC_ANY_INBOUND or           */
                                 /**< SSRC_ANY_OUTBOUND if key sharing    */
@@ -352,36 +351,9 @@
     uint8_t *enc_xtn_hdr;       /**< List of header ids to encrypt.      */
     size_t enc_xtn_hdr_count;   /**< Number of entries in list of header */
                                 /**<  ids.                               */
+    bool use_cryptex;           /**< Encrypt header block and CSRCS with */
+                                /**< cryptex.                            */
     struct srtp_policy_t *next; /**< Pointer to next stream policy.      */
-=======
-    srtp_ssrc_t ssrc;              /**< The SSRC value of stream, or the    */
-                                   /**< flags SSRC_ANY_INBOUND or           */
-                                   /**< SSRC_ANY_OUTBOUND if key sharing    */
-                                   /**< is used for this policy element.    */
-    srtp_crypto_policy_t rtp;      /**< SRTP crypto policy.                 */
-    srtp_crypto_policy_t rtcp;     /**< SRTCP crypto policy.                */
-    unsigned char *key;            /**< Pointer to the SRTP master key for  */
-                                   /**< this stream.                        */
-    srtp_master_key_t **keys;      /** Array of Master Key structures       */
-    unsigned long num_master_keys; /** Number of master keys                */
-    void *deprecated_ekt;          /**< DEPRECATED: pointer to the EKT      */
-                                   /**< policy structure for this stream    */
-    unsigned long window_size;     /**< The window size to use for replay   */
-                                   /**< protection.                         */
-    int allow_repeat_tx;           /**< Whether retransmissions of          */
-                                   /**< packets with the same sequence      */
-                                   /**< number are allowed.                 */
-                                   /**< (Note that such repeated            */
-                                   /**< transmissions must have the same    */
-                                   /**< RTP payload, or a severe security   */
-                                   /**< weakness is introduced!)            */
-    int *enc_xtn_hdr;              /**< List of header ids to encrypt.      */
-    int enc_xtn_hdr_count;         /**< Number of entries in list of header */
-                                   /**<  ids.                               */
-    unsigned int use_cryptex;      /**< Encrypt header block and CSRCS with */
-                                   /**< cryptex.                            */
-    struct srtp_policy_t *next;    /**< Pointer to next stream policy.      */
->>>>>>> 90d2345b
 } srtp_policy_t;
 
 /**
